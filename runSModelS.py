#!/usr/bin/env python

"""
.. module:: Main code for running smodels
"""

import sys, os, logging
import argparse
from ConfigParser import SafeConfigParser
from smodels.tools.physicsUnits import GeV, fb, TeV
from smodels.tools import slhaChecks, ioObjects, xsecComputer, missingTopologies
from smodels.experiment import smsHelpers, smsAnalysisFactory, smsResults
from smodels.theory import slhaDecomposer, lheDecomposer
from smodels.theory.theoryPrediction import theoryPredictionFor,  _getElementsFrom
from smodels.theory import crossSection
from smodels.installation import installDirectory


def main(filename, parameterfile=None, outputfile="summary.txt"):

    log = logging.getLogger(__name__)

    inputFile = filename #get input filename

    #use ConfigParser to read input parameters
    parser = SafeConfigParser()
    #first, read defaults
    parser.read("%s/etc/parameters_default.ini" % installDirectory())
    #then, set parameters given in input file
    if parameterfile: parser.read(parameterfile)

    if os.path.exists(outputfile): #remove old output file
        log.warning("Removing old output file in "+outputfile)
        os.remove(outputfile)

    #get status, warnings from slhaChecks

    #slhastat == 0, the file is not checked
    #slhastat == 1, the check is ok
    #slhastat == -1, physical problem in scenario, e.g. charged LSP,
    #slhastat == -2  formal problems in the file, e.g. missing decay blocks
    #slhastat == -3 missing input file

    if parser.getboolean("options","doSLHAdec"):
        inputStatus = slhaChecks.SlhaStatus(inputFile, sigmacut = parser.getfloat("parameters","sigmacut"), maxDisplacement = .001, checkXsec = not parser.getboolean("options","addMissingXsecs"), massgap = parser.getfloat("parameters","minmassgap"), maxcond = parser.getfloat("parameters","maxcond"))
    else:
        #for input lhe, check if file exists and has correct format
        inputStatus = ioObjects.LheStatus(inputFile, massgap=parser.getfloat("parameters","minmassgap"), maxcond=parser.getfloat("parameters","maxcond"))

    inStat, warnings = inputStatus.status

    #set database address
    smsHelpers.base = parser.get("path","database")

    for i in [ "$HOME", "$(HOME)", "${HOME}" ]:
        # we use a $HOME variable, for convenience
        smsHelpers.base = smsHelpers.base.replace( i,os.environ["HOME"] )
    for i in [ "$SRC", "$(SRC)", "${SRC}" ]:
        # we use a $SRC variable, for convenience
        smsHelpers.base = smsHelpers.base.replace( i,installDirectory() )

    #check if database directory exists, read database version
    try:
        databaseVersion = smsHelpers.databaseVersion()
    except:
        log.error("Database not found in %s" % os.path.realpath(smsHelpers.base))
        databaseVersion = None

    #initialize output status
    outputStatus = ioObjects.OutputStatus(inStat, warnings, databaseVersion)

    if outputStatus.status == -2 or outputStatus.status == -4:
        #do not continue decompostion for bad input files, or in case database is not found
        outputStatus.printout("file",outputfile)
        inputStatus.printout("file",outputfile)
        sys.exit()

    #FIXME can I automatize calling the printout functions and the sys.exit?

    # sqrts from parameter input file
    sqrts = parser.getfloat("options","sqrts")*TeV

    #cross section computation
    #if addMissingXsecs is set True, SModelS calculates LO cross sections
    #production processes not yet covered in the input file are added
    #else, if the input slha does not contain cross sections, SModelS will add LO cross sections
    if parser.getboolean("options","doSLHAdec") and (parser.getboolean("options","addMissingXsecs") or inputStatus.xsec[0]==-1):
        xsecs = xsecComputer.computeXSec(sqrts, 0, parser.getint("options","nevts"), inputFile)
        comment = "Nevts: " + parser.get("options","nevts")
        xsecComputer.addXSecToFile(xsecs, inputFile, comment)

    #option of adding NLO and NLL cross sections from nllFast
    #using LO cross sections written in the input slha file
    if parser.getboolean("options","doSLHAdec") and parser.getboolean("options","addnlo"):
        #read LO from input file, compute NLO
        xsecs_nlo = xsecComputer.computeXSec(sqrts, 1, parser.getint("options","nevts"), inputFile, loFromSlha=True)
        if xsecs_nlo: xsecComputer.addXSecToFile(xsecs_nlo, inputFile) #FIXME comment! (to be printed to slha file)

    if parser.getboolean("options","doSLHAdec") and parser.getboolean("options","addnll"):
        xsecs_nll = xsecComputer.computeXSec(sqrts, 2, parser.getint("options","nevts"), inputFile, loFromSlha=True)
        if xsecs_nll: xsecComputer.addXSecToFile(xsecs_nll, inputFile) #FIXME comment!

    #after cross section computation, re-evaluate slha file for displaced vertices of high cross section
    if parser.getboolean("options","doSLHAdec"):
        s, m = inputStatus.reEvaluateDisplaced()
        if s == -1:
            outputStatus.addWarning(m)
            outputStatus.updateSLHAStatus(-1)
            outputStatus.updateStatus(-2)
            outputStatus.printout("file", outputfile)
            inputStatus.printout("file", outputfile)
            sys.exit()


    #decomposition

    if parser.getboolean("options","doSLHAdec") or parser.getboolean("options","findMissingTopos"):

<<<<<<< HEAD
        #sigmacut = minimum value of cross-section for an element to be considered eligible for decomposition. Too small sigmacut leads to too large decomposition time. 
=======
        #sigmacut = minimum value of cross-section for an element to be considered eligible for decomposition.
        #Too small sigmacut leads to too large deocmposition time.
        #sigmacut also used to find relevant missing topologies
>>>>>>> 035861c1
        sigmacut = parser.getfloat("parameters","sigmacut")*fb

    try:
        # Decompose input SLHA file, store the output elements in smstoplist
        if parser.getboolean("options","doSLHAdec"):
            smstoplist = slhaDecomposer.decompose(inputFile, sigmacut, doCompress=parser.getboolean("options","doCompress"),
                         doInvisible=parser.getboolean("options","doInvisible"), minmassgap=parser.getfloat("parameters","minmassgap")*GeV)
        else:
            smstoplist = lheDecomposer.decompose(inputFile, doCompress=parser.getboolean("options","doCompress"),
                         doInvisible=parser.getboolean("options","doInvisible"), minmassgap=parser.getfloat("parameters","minmassgap")*GeV)   
    except:
        outputStatus.updateStatus(-1)
        outputStatus.printout("file", outputfile)
        inputStatus.printout("file", outputfile)
        sys.exit()

    # If no topologies with sigma > sigmacut are found, update status, write output file, stop running
    if not smstoplist:
        outputStatus.updateStatus(-3)
        outputStatus.printout("file", outputfile)
        inputStatus.printout("file", outputfile)
        sys.exit()

    if parser.getboolean("stdout","printGtop"):
        smstoplist.printout()

    # This is my porposed format for element tabel
    if parser.getboolean("stdout","printThEl"):
        for (i,topo) in enumerate(smstoplist):
            print '\n'
            print "A new global topoloy starts here" 
            print "====================================================================="
            for j, el in enumerate(topo.elementList):
                print "\t ........................................................................."
                el.printout()
        print "====================================================================="
        print "====================================================================="
        print "The list ends here" 
        print "====================================================================="
        print "====================================================================="

    analyses = parser.get("data","analyses")
    #in case that a list of analyses is given, retrieve list
    if "," in analyses: analyses = analyses.split(",")

    topologies = parser.get("data","topologies")
    if "," in topologies: topologies = topologies.split(",")

    # Load analyses
    listofanalyses = smsAnalysisFactory.load(analyses, topologies)

    #define result list that collects all theoryprediction objects
    #variables set to define printing options
    results = ioObjects.ResultList(bestresultonly = not parser.getboolean("file","expandedSummary"), describeTopo = parser.getboolean("file","describeTopo"))

    constrainedElements = []

    if parser.getboolean("stdout","printAnaEl"):
        for analysis in listofanalyses:
            elements = _getElementsFrom(smstoplist, analysis)
            if len(elements) == 0: continue
            # This is my porposed format for analyses elements table
            print "========================================================"
            print "Analysis Name:", analysis.label.split(":")[0]
            print "Analysis Topology:", analysis.label.split(":")[1]
            print "Analysis Sqrts:", analysis.sqrts
            print "========================================================"
            ref_el = None
            for el in elements:
                el.printout()
                print "........................................................"

    #Get theory prediction for each analysis and print basic output
    for analysis in listofanalyses:
        theorypredictions = theoryPredictionFor(analysis, smstoplist)
        if not theorypredictions:
            continue
        if parser.getboolean("stdout","printResults"):
            print "================================================================================"
            theorypredictions.printout() # again, check print function
        print "................................................................................"

        # Create a list of results, to determine the best result
        for theoryprediction in theorypredictions:
            results.addResult(theoryprediction, maxcond = parser.getfloat("parameters","maxcond"))

    # If there is no best result, this means that there are no matching experimental results for the point.
    # Decomposition status has following flags:
    #-1: "#could not run the decomposition",
    #-3: "#no cross sections above sigmacut found",
    #-2: "#bad input slha, did not run decomposition",
    #0: "#no matching experimental results",
    #1: "#decomposition was successful". 

    if results.isEmpty():
        # no experimental constraints found
        outputStatus.updateStatus(0)
    else:
        outputStatus.updateStatus(1)

    # write output file
    outputStatus.printout("file", outputfile)
    inputStatus.printout("file", outputfile)
    # add experimental constraints if found
    if outputStatus.status == 1: results.printout("file", outputfile)

    sqrtsValues = [xsec.info.sqrts for xsec in smstoplist.getTotalWeight()]
    if not sqrts in sqrtsValues: sqrts = max(sqrtsValues)

    if parser.getboolean("options","findMissingTopos"):
        #look for missing topologies, add them to the output file
        missingtopos = missingTopologies.MissingTopoList(sqrts)
        missingtopos.findMissingTopos(smstoplist, listofanalyses, parser.getfloat("parameters","minmassgap")*GeV)
        missingtopos.printout("file", outputfile)



if __name__ == "__main__":
    #get the name of input slha file (and parameter file)
    argparser = argparse.ArgumentParser()
    argparser.add_argument('-f', '--filename', help = 'name of SLHA or LHE input file, necessary input', required = True)
    argparser.add_argument('-p', '--parameterfile', help = 'name of parameter file, optional argument, if not set, use all parameters from etc/parameters_default.ini. For directory names, "$HOME" can be used for the user home directory, "$SRC" encodes the base directory of the source code.')
    argparser.add_argument('-o', '--outputfile', help = 'name of output file, optional argument, default is: ./summary.txt', default = 'summary.txt')
    args = argparser.parse_args() # pylint: disable-msg=C0103

    # execute run function
    main(args.filename, args.parameterfile, args.outputfile)<|MERGE_RESOLUTION|>--- conflicted
+++ resolved
@@ -114,15 +114,9 @@
 
     #decomposition
 
-    if parser.getboolean("options","doSLHAdec") or parser.getboolean("options","findMissingTopos"):
-
-<<<<<<< HEAD
-        #sigmacut = minimum value of cross-section for an element to be considered eligible for decomposition. Too small sigmacut leads to too large decomposition time. 
-=======
+    if parser.getboolean("options","doSLHAdec"):
         #sigmacut = minimum value of cross-section for an element to be considered eligible for decomposition.
-        #Too small sigmacut leads to too large deocmposition time.
-        #sigmacut also used to find relevant missing topologies
->>>>>>> 035861c1
+        #Too small sigmacut leads to too large decomposition time.
         sigmacut = parser.getfloat("parameters","sigmacut")*fb
 
     try:
