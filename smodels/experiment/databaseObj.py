--- conflicted
+++ resolved
@@ -16,14 +16,9 @@
 from smodels.experiment import datasetObj
 from smodels.experiment.expResultObj import ExpResult
 from smodels.experiment.exceptions import DatabaseNotFoundException
-<<<<<<< HEAD
-from smodels.tools.physicsUnits import fb, TeV
-from smodels.tools.smodelsLogging import logger
-=======
 from smodels.tools.physicsUnits import TeV
 from smodels.tools.smodelsLogging import logger
 import logging
->>>>>>> 5d3e4264
 
 try:
     import cPickle as serializer
@@ -41,20 +36,12 @@
         
     """
     
-<<<<<<< HEAD
-    def __init__(self, base=None, force_load = None ):
-=======
     def __init__(self, base=None, force_load = None, discard_zeroes = False ):
->>>>>>> 5d3e4264
         """
         :param base: path to the database (string)
         :param force_load: force loading the text database ("txt"),
             or binary database ("pcl"), dont force anything if None
-<<<<<<< HEAD
-        :param pclfilename: filename of the binary (pickled) database file
-=======
         :param discard_zeroes: discard txnames with only zeroes as entries.
->>>>>>> 5d3e4264
         """
         self.force_load = force_load
         self.discard_zeroes = discard_zeroes
@@ -193,12 +180,6 @@
             ## loaded
             return None
 
-<<<<<<< HEAD
-        if self.pcl_db:
-            return self.pcl_db
-
-=======
->>>>>>> 5d3e4264
         if not os.path.exists ( self.binfile() ):
             return None
 
@@ -227,10 +208,6 @@
 
                     logger.info ( "loading binary db file %s format version %s" % 
                             ( self.binfile(), self.pcl_format_version ) )
-<<<<<<< HEAD
-                    self.hasFastLim = serializer.load ( f )
-=======
->>>>>>> 5d3e4264
                     self.expResultList = serializer.load ( f )
                     t1=time.time()-t0
                     logger.info ( "Loaded database from %s in %.1f secs." % \
@@ -290,11 +267,7 @@
         binfile = filename
         if binfile == None:
             binfile = self.binfile()
-<<<<<<< HEAD
-        logger.debug (  " * create %s" % self.binfile() )
-=======
         logger.debug (  " * create %s" % binfile )
->>>>>>> 5d3e4264
         with open ( binfile, "wb" ) as f:
             logger.debug (  " * load text database" )
             self.loadTextDatabase() 
@@ -483,13 +456,8 @@
         :param useSuperseded: If False, the supersededBy results will not be included
         :param useNonValidated: If False, the results with validated = False 
                                 will not be included
-<<<<<<< HEAD
-        :param onlyWithExpected: Return only those results that have expected values also.
-                              Note that this is trivially fulfilled for all efficiency maps.
-=======
         :param onlyWithExpected: Return only those results that have expected values 
                  also. Note that this is trivially fulfilled for all efficiency maps.
->>>>>>> 5d3e4264
         :returns: list of ExpResult objects or the ExpResult object if the list
                   contains only one result
                    
@@ -536,13 +504,8 @@
                     if txnames != ['all']:
                         if not txname.txName in txnames:
                             continue
-<<<<<<< HEAD
-                    if onlyWithExpected and dataset.dataInfo.dataType == "upperLimit" and \
-                                not txname.txnameDataExp:
-=======
                     if onlyWithExpected and dataset.dataInfo.dataType == \
                         "upperLimit" and not txname.txnameDataExp:
->>>>>>> 5d3e4264
                         continue
                     newDataSet.txnameList.append(txname)
                 # Skip data set not containing any of the required txnames:
