#!/usr/bin/env python3

"""
.. module:: simplifiedLikelihoods
   :synopsis: Code that implements the simplified likelihoods as presented
              in CMS-NOTE-2017-001, see https://cds.cern.ch/record/2242860.
              In collaboration with Andy Buckley, Sylvain Fichet and Nickolas Wardle.
              Simplified likelihoods v2 (JHEP_021P_1018) are partly implemented.

.. moduleauthor:: Wolfgang Waltenberger <wolfgang.waltenberger@gmail.com>

"""

from scipy import stats, optimize, integrate, special, linalg
from numpy import sqrt, exp, log, sign, array, ndarray
from functools import reduce
from smodels.tools.statistics import rootFromNLLs, determineBrentBracket
from typing import Text, Optional, Union, Tuple

import numpy as np
import math
import copy

try:
    from smodels.tools.smodelsLogging import logger
except ModuleNotFoundError:

    def getLogger():
        """
        Configure the logging facility. Maybe adapted to fit into
        your framework.
        """

        import logging

        logger = logging.getLogger("SL")
        formatter = logging.Formatter("%(module)s - %(levelname)s: %(message)s")
        ch = logging.StreamHandler()
        ch.setFormatter(formatter)
        # ch.setLevel(logging.DEBUG)
        logger.addHandler(ch)
        return logger

    logger = getLogger()


class Data:
    """A very simple observed container to collect all the data
    needed to fully define a specific statistical model"""

    def __init__(
        self,
        observed,
        backgrounds,
        covariance,
        third_moment=None,
        nsignal=None,
        name="model",
        deltas_rel=0.2,
        lumi=None,
    ):
        """
        :param observed: number of observed events per dataset
        :param backgrounds: expected bg per dataset
        :param covariance: uncertainty in background, as a covariance matrix
        :param nsignal: number of signal events in each dataset
        :param name: give the model a name, just for convenience
        :param deltas_rel: the assumed relative error on the signal hypotheses.
                           The default is 20%.
        :param lumi: luminosity of dataset in 1/fb, or None
        """
        self.observed = self.convert(observed)  # Make sure observed number of events are integers
        ## self.observed = np.around(self.convert(observed)) #Make sure observed number of events are integers
        self.backgrounds = self.convert(backgrounds)
        self.n = len(self.observed)
        self.covariance = self._convertCov(covariance)
        self.nsignal = self.convert(nsignal)
        self.lumi = lumi
        if self.nsignal is None:
            if len(self.backgrounds) == 1:
                # doesnt matter, does it?
                self.nsignal = np.array([1.0])
            self.signal_rel = self.convert(1.0)
        elif self.nsignal.sum():
            self.signal_rel = self.nsignal / self.nsignal.sum()
        else:
            self.signal_rel = array([0.0] * len(self.nsignal))

        self.third_moment = self.convert(third_moment)
        if (
            type(self.third_moment) != type(None)
            and np.sum([abs(x) for x in self.third_moment]) < 1e-10
        ):
            self.third_moment = None
        self.name = name
        self.deltas_rel = deltas_rel
        self._computeABC()

    def totalCovariance(self, nsig):
        """get the total covariance matrix, taking into account
        also signal uncertainty for the signal hypothesis <nsig>.
        If nsig is None, the predefined signal hypothesis is taken.
        """
        if self.isLinear():
            cov_tot = self.V + self.var_s(nsig)
        else:
            cov_tot = self.covariance + self.var_s(nsig)
        return cov_tot

    def zeroSignal(self):
        """
        Is the total number of signal events zero?
        """
        if self.nsignal is None:
            return True
        return len(self.nsignal[self.nsignal > 0.0]) == 0

    def var_s(self, nsig=None):
        """
        The signal variances. Convenience function.

        :param nsig: If None, it will use the model expected number of signal events,
                    otherwise will return the variances for the input value using the relative
                    signal uncertainty defined for the model.

        """

        if nsig is None:
            nsig = self.nsignal
        else:
            nsig = self.convert(nsig)
        return np.diag((nsig * self.deltas_rel) ** 2)

    def isScalar(self, obj):
        """
        Determine if obj is a scalar (float or int)
        """

        if isinstance(obj, ndarray):
            ## need to treat separately since casting array([0.]) to float works
            return False
        try:
            _ = float(obj)
            return True
        except (ValueError, TypeError):
            pass
        return False

    def convert(self, obj):
        """
        Convert object to numpy arrays.
        If object is a float or int, it is converted to a one element
        array.
        """

        if type(obj) == type(None):
            return obj
        if self.isScalar(obj):
            return array([obj])
        return array(obj)

    def __str__(self):
        return self.name + " (%d dims)" % self.n

    def _convertCov(self, obj):

        if self.isScalar(obj):
            return array([[obj]])
        if isinstance(obj[0], list):
            return array(obj)
        if isinstance(obj[0], float):
            ## if the matrix is flattened, unflatten it.
            return array([obj[self.n * i : self.n * (i + 1)] for i in range(self.n)])

        return obj

    def _computeABC(self):
        """
        Compute the terms A, B, C, rho, V. Corresponds with
        Eqs. 1.27-1.30 in the second paper.
        """
        self.V = self.covariance
        if self.third_moment is None:
            self.A = None
            self.B = None
            self.C = None
            return

        covD = self.diagCov()
        C = []
        for m2, m3 in zip(covD, self.third_moment):
            if m3 == 0.0:
                m3 = 1e-30
            k = -np.sign(m3) * sqrt(2.0 * m2)
            dm = sqrt(8.0 * m2**3 / m3**2 - 1.0)
            C.append(k * np.cos(4.0 * np.pi / 3.0 + np.arctan(dm) / 3.0))

        self.C = np.array(C)  ## C, as define in Eq. 1.27 (?) in the second paper
        self.B = sqrt(covD - 2 * self.C**2)  ## B, as defined in Eq. 1.28(?)
        self.A = self.backgrounds - self.C  ## A, Eq. 1.30(?)
        self.rho = np.array([[0.0] * self.n] * self.n)  ## Eq. 1.29 (?)
        for x in range(self.n):
            for y in range(x, self.n):
                bxby = self.B[x] * self.B[y]
                cxcy = self.C[x] * self.C[y]
                e = (4.0 * cxcy) ** (-1) * (
                    sqrt(bxby**2 + 8 * cxcy * self.covariance[x][y]) - bxby
                )
                self.rho[x][y] = e
                self.rho[y][x] = e

        self.sandwich()
        # self.V = sandwich ( self.B, self.rho )

    def sandwich(self):
        """
        Sandwich product
        """

        ret = np.array([[0.0] * len(self.B)] * len(self.B))
        for x in range(len(self.B)):
            for y in range(x, len(self.B)):
                T = self.B[x] * self.B[y] * self.rho[x][y]
                ret[x][y] = T
                ret[y][x] = T
        self.V = ret

    def isLinear(self):
        """
        Statistical model is linear, i.e. no quadratic term in poissonians
        """

        return type(self.C) == type(None)

    def diagCov(self):
        """
        Diagonal elements of covariance matrix. Convenience function.
        """

        return np.diag(self.covariance)

    def correlations(self):
        """
        Correlation matrix, computed from covariance matrix.
        Convenience function.
        """

        if hasattr(self, "corr"):
            return self.corr

        self.corr = copy.deepcopy(self.covariance)
        for x in range(self.n):
            self.corr[x][x] = 1.0
            for y in range(x + 1, self.n):
                rho = self.corr[x][y] / sqrt(self.covariance[x][x] * self.covariance[y][y])
                self.corr[x][y] = rho
                self.corr[y][x] = rho
        return self.corr

    def signals(self, mu):
        """
        Returns the number of expected signal events, for all datasets,
        given total signal strength mu.

        :param mu: Total number of signal events summed over all datasets.
        """

        return mu * self.signal_rel

    def nsignals(self, mu):
        """
        Returns the number of expected signal events, for all datasets,
        given total signal strength mu.

        :param mu: Total number of signal events summed over all datasets.
        """

        return mu * self.nsignal


class LikelihoodComputer:

    debug_mode = False

    def __init__(self, data, toys=30000):
        """
        :param data: a Data object.
        :param toys: number of toys when marginalizing
        """

        self.model = data
        self.toys = toys

    def dNLLdMu(self, mu, signal_rel, theta_hat):
        """
        d (- ln L)/d mu, if L is the likelihood. The function
        whose root gives us muhat, i.e. the mu that maximizes
        the likelihood.

        :param mu: total number of signal events
        :param signal_rel: array with the relative signal strengths for each dataset (signal region)
        :param theta_hat: array with nuisance parameters

        """
        if not self.model.isLinear():
            logger.debug("implemented only for linear model")
        # n_pred^i := mu s_i + b_i + theta_i
        # NLL = sum_i [ - n_obs^i * ln ( n_pred^i ) + n_pred^i ]
        # d NLL / d mu = sum_i [ - ( n_obs^i * s_ i ) / n_pred_i + s_i ]

        # Define relative signal strengths:
        n_pred = mu * signal_rel + self.model.backgrounds + theta_hat

        for ctr, d in enumerate(n_pred):
            if d == 0.0:
                if (self.model.observed[ctr] * signal_rel[ctr]) == 0.0:
                    #    logger.debug("zero denominator, but numerator also zero, so we set denom to 1.")
                    n_pred[ctr] = 1e-5
                else:
                    # n_pred[ctr]=1e-5
                    raise Exception(
                        "we have a zero value in the denominator at pos %d, with a non-zero numerator. dont know how to handle."
                        % ctr
                    )
        ret = -self.model.observed * signal_rel / n_pred + signal_rel

        if type(ret) in [array, ndarray, list]:
            ret = sum(ret)
        return ret

    def extendedOutput(self, extended_output, default=None):
        if extended_output:
            ret = {"muhat": default, "sigma_mu": default, "lmax": default}
            return ret
        return default

    def findAvgr(self, mu, theta_hat, signal_rel):
        """from the difference observed - background, find got inital
        values for lower and upper"""
        mu_c = self.model.observed - self.model.backgrounds - theta_hat
        mu_r, wmu_r = [], []
        n_pred = mu * signal_rel + self.model.backgrounds + theta_hat
        obs = self.model.observed
        for i, s in enumerate(n_pred):
            if s == 0.0:
                n_pred[i] = 1e-6
        hessian = self.model.observed * signal_rel**2 / n_pred**2
        wtot = 0.0
        for s in zip(mu_c, signal_rel, hessian):
            if s[1] > 1e-10:
                w = 1.0
                if s[2] > 0.0:
                    w = s[2]
                wtot += w
                mu_r.append(s[0] / s[1])
                wmu_r.append(w * s[0] / s[1])
        ret = min(mu_r), sum(wmu_r) / wtot, max(mu_r)
        return ret

    def findMuHat(
        self, nsig, allowNegativeSignals=False, extended_output=False, nll=False, marginalize=False
    ):
        """
        Find the most likely signal strength mu
        given the relative signal strengths in each dataset (signal region).

        :param nsig: array with relative signal strengths or signal yields
        :param allowNegativeSignals: if true, then also allow for negative values
        :param extended_output: if true, return also sigma_mu, the estimate of the error of mu_hat, and lmax, the likelihood at mu_hat
        :param nll: if true, return nll instead of lmax in the extended output

        :returns: mu_hat, i.e. the maximum likelihood estimate of mu, if extended output is requested, it returns mu_hat, sigma_mu -- the standard deviation around mu_hat, and llhd, the likelihood at mu_hat
        """
        if (self.model.backgrounds == self.model.observed).all():
            return self.extendedOutput(extended_output, 0.0)

        if type(nsig) in [list, ndarray]:
            nsig = array(nsig)

        nsig[nsig == 0.0] = 1e-20
        if sum(nsig < 0.0):
            raise Exception("Negative relative signal strengths!")

        ## we need a very rough initial guess for mu(hat), to come
        ## up with a first theta
        # self.nsig = array([0.]*len(self.model.observed))
        self.nsig = nsig
        ## we start with theta_hat being all zeroes
        # theta_hat = array([0.]*len(self.model.observed))
        mu_hat_old, mu_hat = 0.0, 1.0
        ctr = 0
        widener = 3.0
        while (
            abs(mu_hat - mu_hat_old) > 1e-10
            and abs(mu_hat - mu_hat_old) / (mu_hat + mu_hat_old) > 0.5e-2
            and ctr < 20
        ):
            theta_hat, _ = self.findThetaHat(mu_hat * nsig)
            ctr += 1
            mu_hat_old = mu_hat
            minr, avgr, maxr = self.findAvgr(mu_hat, theta_hat, nsig)
            # for i,s in enumerate ( signal_rel ):
            #    if abs(s) < 1e-19:
            #        mu_c[i]=0.
            ## find mu_hat by finding the root of 1/L dL/dmu. We know
            ## that the zero has to be between min(mu_c) and max(mu_c).
            lstarters = [
                avgr - 0.2 * abs(avgr),
                minr,
                0.0,
                -1.0,
                1.0,
                10.0,
                -0.1,
                0.1,
                -100.0,
                100.0,
                -1000.0,
            ]
            closestl, closestr = None, float("inf")
            for lower in lstarters:
                lower_v = self.dNLLdMu(lower, nsig, theta_hat)
                if lower_v < 0.0:
                    break
                if lower_v < closestr:
                    closestl, closestr = lower, lower_v
            if lower_v > 0.0:
                logger.debug(
                    f"did not find a lower value with rootfinder(lower) < 0. Closest: f({closestl})={closestr}"
                )
                return self.extendedOutput(extended_output, 0.0)
            ustarters = [
                avgr + 0.2 * abs(avgr),
                maxr,
                0.0,
                1.0,
                10.0,
                -1.0 - 0.1,
                0.1,
                100.0,
                -100.0,
                1000.0,
                -1000.0,
                0.01,
                -0.01,
            ]
            closestl, closestr = None, float("inf")
            for upper in ustarters:
                upper_v = self.dNLLdMu(upper, nsig, theta_hat)
                if upper_v > 0.0:
                    break
                if upper_v < closestr:
                    closestl, closestr = upper, upper_v
            if upper_v < 0.0:
                logger.debug("did not find an upper value with rootfinder(upper) > 0.")
                return self.extendedOutput(extended_output, 0.0)
            mu_hat = optimize.brentq(self.dNLLdMu, lower, upper, args=(nsig, theta_hat), rtol=1e-9)
            if not allowNegativeSignals and mu_hat < 0.0:
                mu_hat = 0.0
                theta_hat, _ = self.findThetaHat(mu_hat * nsig)
            if self.debug_mode:
                self.theta_hat = theta_hat

        # print ( f">> found mu_hat {mu_hat:.2g} for signal {sum(signal_rel):.2f} allowNeg {allowNegativeSignals} l,u={lower},{upper} lastavgr={avgr}" )
        # print ( f">>>> obs {self.model.observed[:2]} bg {self.model.backgrounds[:2]}" )
        # print ( f">>>> mu_c {np.mean(mu_c)}" )
        if extended_output:
            sigma_mu = self.getSigmaMu(mu_hat, nsig, theta_hat)
            llhd = self.likelihood(self.model.signals(mu_hat), marginalize=marginalize, nll=nll)
            ret = {"muhat": mu_hat, "sigma_mu": sigma_mu, "lmax": llhd}
            return ret
        return mu_hat

    def getSigmaMu(self, mu, nsig, theta_hat):
        """
        Get an estimate for the standard deviation of mu at <mu>, from
        the inverse hessian

        :param nsig: array with signal yields or relative signal strengths
                     in each dataset (signal region)
        """
        if not self.model.isLinear():
            logger.debug("implemented only for linear model")
        # d^2 mu NLL / d mu^2 = sum_i [ n_obs^i * s_i**2 / n_pred^i**2 ]

        # Define relative signal strengths:
        n_pred = mu * nsig + self.model.backgrounds + theta_hat

        for ctr, d in enumerate(n_pred):
            if d == 0.0:
                if (self.model.observed[ctr] * nsig[ctr]) == 0.0:
                    #    logger.debug("zero denominator, but numerator also zero, so we set denom to 1.")
                    n_pred[ctr] = 1.0
                else:
                    raise Exception(
                        "we have a zero value in the denominator at pos %d, with a non-zero numerator. dont know how to handle."
                        % ctr
                    )
        hessian = self.model.observed * nsig**2 / n_pred**2

        if type(hessian) in [array, ndarray, list]:
            hessian = sum(hessian)
        # the error is the square root of the inverse of the hessian
        if hessian == 0.0:
            # if all observations are zero, we replace them by the expectations
            if sum(self.model.observed) == 0:
                hessian = sum(nsig**2 / n_pred)
        stderr = float(np.sqrt(1.0 / hessian))
        return stderr
        """
        if type(nsig) in [ list, ndarray ]:
            s_effs = sum(nsig)

        sgm_mu = float(sqrt(sum(self.model.observed) + sum(np.diag(self.model.covariance)))/s_effs)

        return sgm_mu
        """

    # Define integrand (gaussian_(bg+signal)*poisson(nobs)):
    # def prob(x0, x1 )
    def probMV(self, nll, theta):
        """probability, for nuicance parameters theta
        :params nll: if True, compute negative log likelihood"""
        # theta = array ( thetaA )
        # ntot = self.model.backgrounds + self.nsig
        # lmbda = theta + self.ntot ## the lambda for the Poissonian
        if self.model.isLinear():
            lmbda = self.model.backgrounds + self.nsig + theta
        else:
            lmbda = self.nsig + self.model.A + theta + self.model.C * theta**2 / self.model.B**2
        lmbda[lmbda <= 0.0] = 1e-30  ## turn zeroes to small values
        obs = self.model.observed

        def is_integer(x):
            if type(x) in [int, np.int64]:
                return True
            if type(x) in [float]:
                return x.is_integer()
            return False

        ## not needed for now
        allintegers = np.all([is_integer(i) for i in obs])
        if nll:
            if allintegers:
                poisson = stats.poisson.logpmf(obs, lmbda)
            else:
                poisson = -lmbda + obs * np.log(lmbda) - special.loggamma(obs + 1)
        else:
            if allintegers:
                poisson = stats.poisson.pmf(obs, lmbda)
            else:
                # poisson = np.exp(-lmbda)*np.power(lmbda,obs)/special.gamma(obs+1)
                logpoiss = -lmbda + obs * np.log(lmbda) - special.loggamma(obs + 1)
                poisson = np.exp(logpoiss)
        try:
            M = [0.0] * len(theta)
            C = self.model.V
            # if self.model.n == 1: I think not a good idea
            #    C = self.model.totalCovariance(self.nsig)
            dTheta = theta - M
            expon = -0.5 * np.dot(np.dot(dTheta, self.weight), dTheta) + self.logcoeff
            # print ( "expon", expon, "coeff", self.coeff )
            if nll:
                gaussian = expon  #  np.log ( self.coeff )
                # gaussian2 = stats.multivariate_normal.logpdf(theta,mean=M,cov=C)
                ret = -gaussian - sum(poisson)
            else:
                gaussian = np.exp(expon)
                # gaussian = self.coeff * np.exp ( expon )
                # gaussian2 = stats.multivariate_normal.pdf(theta,mean=M,cov=C)
                ret = gaussian * (reduce(lambda x, y: x * y, poisson))
            return ret
        except ValueError as e:
            raise Exception("ValueError %s, %s" % (e, self.model.V))
            # raise Exception("ValueError %s, %s" % ( e, self.model.totalCovariance(self.nsig) ))
            # raise Exception("ValueError %s, %s" % ( e, self.model.V ))

    def nllOfNuisances(self, theta):
        """probability, for nuicance parameters theta,
        as a negative log likelihood."""
        return self.probMV(True, theta)

    def dNLLdTheta(self, theta):
        """the derivative of nll as a function of the thetas.
        Makes it easier to find the maximum likelihood."""
        if self.model.isLinear():
            xtot = theta + self.model.backgrounds + self.nsig
            xtot[xtot <= 0.0] = 1e-30  ## turn zeroes to small values
            nllp_ = self.ones - self.model.observed / xtot + np.dot(theta, self.weight)
            return nllp_
        lmbda = self.nsig + self.model.A + theta + self.model.C * theta**2 / self.model.B**2
        lmbda[lmbda <= 0.0] = 1e-30  ## turn zeroes to small values
        # nllp_ = ( self.ones - self.model.observed / lmbda + np.dot( theta , self.weight ) ) * ( self.ones + 2*self.model.C * theta / self.model.B**2 )
        T = self.ones + 2 * self.model.C / self.model.B**2 * theta
        nllp_ = T - self.model.observed / lmbda * (T) + np.dot(theta, self.weight)
        return nllp_

    def d2NLLdTheta2(self, theta):
        """the Hessian of nll as a function of the thetas.
        Makes it easier to find the maximum likelihood."""
        # xtot = theta + self.ntot
        if self.model.isLinear():
            xtot = theta + self.model.backgrounds + self.nsig
            xtot[xtot <= 0.0] = 1e-30  ## turn zeroes to small values
            nllh_ = self.weight + np.diag(self.model.observed / (xtot**2))
            return nllh_
        lmbda = self.nsig + self.model.A + theta + self.model.C * theta**2 / self.model.B**2
        lmbda[lmbda <= 0.0] = 1e-30  ## turn zeroes to small values
        T = self.ones + 2 * self.model.C / self.model.B**2 * theta
        # T_i = 1_i + 2*c_i/B_i**2 * theta_i
        nllh_ = (
            self.weight
            + np.diag(self.model.observed * T**2 / (lmbda**2))
            - np.diag(self.model.observed / lmbda * 2 * self.model.C / self.model.B**2)
            + np.diag(2 * self.model.C / self.model.B**2)
        )
        return nllh_

    def getThetaHat(self, nobs, nb, nsig, covb, max_iterations):
        """Compute nuisance parameter theta that
        maximizes our likelihood (poisson*gauss)."""
        self.nsig = nsig
        sigma2 = covb + self.model.var_s(nsig)  ## np.diag ( (self.model.deltas)**2 )
        ## for now deal with variances only
        ntot = nb + nsig
        cov = np.array(sigma2)
        # weight = cov**(-1) ## weight matrix
        weight = linalg.inv(cov)
        diag_cov = np.diag(cov)
        # first: no covariances:
        q = diag_cov * (ntot - nobs)
        p = ntot + diag_cov
        thetamaxes = []
        thetamax = -p / 2.0 * (1 - sign(p) * sqrt(1.0 - 4 * q / p**2))
        thetamaxes.append(thetamax)
        ndims = len(p)

        def distance(theta1, theta2):
            for ctr, i in enumerate(theta1):
                if i == 0.0:
                    theta1[ctr] = 1e-20
            for ctr, i in enumerate(theta2):
                if i == 0.0:
                    theta2[ctr] = 1e-20
            return sum(np.abs(theta1 - theta2) / np.abs(theta1 + theta2))

        ictr = 0
        while ictr < max_iterations:
            ictr += 1
            q = diag_cov * (ntot - nobs)
            p = ntot + diag_cov
            for i in range(ndims):
                # q[i] = diag_cov[i] * ( ntot[i] - nobs[i] )
                # p[i] = ntot[i] + diag_cov[i]
                for j in range(ndims):
                    if i == j:
                        continue
                    dq = thetamax[j] * ntot[i] * diag_cov[i] * weight[i, j]
                    dp = thetamax[j] * weight[i, j] * diag_cov[i]
                    if abs(dq / q[i]) > 0.3:
                        # logger.warning ( "too big a change in iteration." )
                        dq = np.abs(0.3 * q[i]) * np.sign(dq)
                    if abs(dp / p[i]) > 0.3:
                        # logger.warning ( "too big a change in iteration." )
                        dp = np.abs(0.3 * p[i]) * np.sign(dp)
                    q[i] += dq
                    p[i] += dp
                thetamax = -p / 2.0 * (1 - sign(p) * sqrt(1.0 - 4 * q / p**2))
            thetamaxes.append(thetamax)
            if len(thetamaxes) > 2:
                d1 = distance(thetamaxes[-2], thetamax)
                d2 = distance(thetamaxes[-3], thetamaxes[-2])
                if d1 > d2:
                    raise Exception("diverging when computing thetamax: %f > %f" % (d1, d2))
                if d1 < 1e-5:
                    return thetamax
        return thetamax

    def findThetaHat(self, nsig):
        """Compute nuisance parameter theta that maximizes our likelihood
        (poisson*gauss).
        """

        ## first step is to disregard the covariances and solve the
        ## quadratic equations
        ini = self.getThetaHat(
            self.model.observed, self.model.backgrounds, nsig, self.model.covariance, 0
        )
        self.cov_tot = self.model.V
        # if self.model.n == 1:
        #    self.cov_tot = self.model.totalCovariance ( nsig )
        # self.ntot = self.model.backgrounds + self.nsig
        # if not self.model.isLinear():
        # self.cov_tot = self.model.V + self.model.var_s(nsig)
        # self.cov_tot = self.model.totalCovariance (nsig)
        # self.ntot = None
        self.weight = np.linalg.inv(self.cov_tot)
        # self.coeff = 1.
        logdet = np.linalg.slogdet(self.cov_tot)
        self.logcoeff = -self.model.n / 2 * np.log(2 * np.pi) - 0.5 * logdet[1]
        # self.coeff = (2*np.pi)**(-self.model.n/2) * np.exp(-.5* logdet[1] )
        # print ( "coeff", self.coeff, "n", self.model.n, "det", np.linalg.slogdet ( self.cov_tot ) )
        # print ( "cov_tot", self.cov_tot[:10] )
        self.ones = 1.0
        if type(self.model.observed) in [list, ndarray]:
            self.ones = np.ones(len(self.model.observed))
        self.gammaln = special.gammaln(self.model.observed + 1)
        try:
            ret_c = optimize.fmin_ncg(
                self.nllOfNuisances,
                ini,
                fprime=self.dNLLdTheta,
                fhess=self.d2NLLdTheta2,
                full_output=True,
                disp=0,
            )
            # then always continue with TNC
            if type(self.model.observed) in [int, float]:
                bounds = [(-10 * self.model.observed, 10 * self.model.observed)]
            else:
                bounds = [(-10 * x, 10 * x) for x in self.model.observed]
            ini = ret_c
            ret_c = optimize.fmin_tnc(
                self.nllOfNuisances, ret_c[0], fprime=self.dNLLdTheta, disp=0, bounds=bounds
            )
            # print ( "[findThetaHat] mu=%s bg=%s observed=%s V=%s, nsig=%s theta=%s, nll=%s" % ( self.nsig[0]/self.model.efficiencies[0], self.model.backgrounds, self.model.observed,self.model.covariance, self.nsig, ret_c[0], self.nllOfNuisances(ret_c[0]) ) )
            if ret_c[-1] not in [0, 1, 2]:
                return ret_c[0], ret_c[-1]
            else:
                return ret_c[0], 0
                logger.debug("tnc worked.")

            ret = ret_c[0]
            return ret, -2
        except (IndexError, ValueError) as e:
            logger.error("exception: %s. ini[-3:]=%s" % (e, ini[-3:]))
            raise Exception("cov-1=%s" % (self.model.covariance + self.model.var_s(nsig)) ** (-1))
        return ini, -1

    def marginalizedLLHD1D(self, nsig, nll):
        """
        Return the likelihood (of 1 signal region) to observe nobs events given the
        predicted background nb, error on this background (deltab),
        expected number of signal events nsig and the relative error on the signal (deltas_rel).

        :param nsig: predicted signal (float)
        :param nobs: number of observed events (float)
        :param nb: predicted background (float)
        :param deltab: uncertainty on background (float)

        :return: likelihood to observe nobs events (float)

        """
        self.sigma2 = self.model.covariance + self.model.var_s(nsig)  ## (self.model.deltas)**2
        self.sigma_tot = sqrt(self.sigma2)
        self.lngamma = math.lgamma(self.model.observed[0] + 1)
        #     Why not a simple gamma function for the factorial:
        #     -----------------------------------------------------
        #     The scipy.stats.poisson.pmf probability mass function
        #     for the Poisson distribution only works for discrete
        #     numbers. The gamma distribution is used to create a
        #     continuous Poisson distribution.
        #
        #     Why not a simple gamma function for the factorial:
        #     -----------------------------------------------------
        #     The gamma function does not yield results for integers
        #     larger than 170. Since the expression for the Poisson
        #     probability mass function as a whole should not be huge,
        #     the exponent of the log of this expression is calculated
        #     instead to avoid using large numbers.

        # Define integrand (gaussian_(bg+signal)*poisson(nobs)):
        def prob(x, nsig):
            poisson = exp(self.model.observed * log(x) - x - self.lngamma)
            gaussian = stats.norm.pdf(x, loc=self.model.backgrounds + nsig, scale=self.sigma_tot)

            return poisson * gaussian

        # Compute maximum value for the integrand:
        xm = self.model.backgrounds + nsig - self.sigma2
        # If nb + nsig = sigma2, shift the values slightly:
        if xm == 0.0:
            xm = 0.001
        xmax = (
            xm
            * (1.0 + sign(xm) * sqrt(1.0 + 4.0 * self.model.observed * self.sigma2 / xm**2))
            / 2.0
        )

        # Define initial integration range:
        nrange = 5.0
        a = max(0.0, xmax - nrange * sqrt(self.sigma2))
        b = xmax + nrange * self.sigma_tot
        like = integrate.quad(prob, a, b, (nsig), epsabs=0.0, epsrel=1e-3)[0]
        if like == 0.0:
            return 0.0

        # Increase integration range until integral converges
        err = 1.0
        ctr = 0
        while err > 0.01:
            ctr += 1
            if ctr > 10.0:
                raise Exception("Could not compute likelihood within required precision")

            like_old = like
            nrange = nrange * 2
            a = max(0.0, (xmax - nrange * self.sigma_tot)[0][0])
            b = (xmax + nrange * self.sigma_tot)[0][0]
            like = integrate.quad(prob, a, b, (nsig), epsabs=0.0, epsrel=1e-3)[0]
            if like == 0.0:
                continue
            err = abs(like_old - like) / like

        # Renormalize the likelihood to account for the cut at x = 0.
        # The integral of the gaussian from 0 to infinity gives:
        # (1/2)*(1 + Erf(mu/sqrt(2*sigma2))), so we need to divide by it
        # (for mu - sigma >> 0, the normalization gives 1.)
        norm = (1.0 / 2.0) * (
            1.0 + special.erf((self.model.backgrounds + nsig) / sqrt(2.0 * self.sigma2))
        )
        like = like / norm

        if nll:
            like = -log(like)

        return like[0][0]

    def marginalizedLikelihood(self, nsig, nll):
        """compute the marginalized likelihood of observing nsig signal event"""
        if (
            self.model.isLinear() and self.model.n == 1
        ):  ## 1-dimensional non-skewed llhds we can integrate analytically
            return self.marginalizedLLHD1D(nsig, nll)

        vals = []
        self.gammaln = special.gammaln(self.model.observed + 1)
        thetas = stats.multivariate_normal.rvs(
            mean=[0.0] * self.model.n,
            # cov=(self.model.totalCovariance(nsig)),
            cov=self.model.V,
            size=self.toys,
        )  ## get ntoys values
        for theta in thetas:
            if self.model.isLinear():
                lmbda = nsig + self.model.backgrounds + theta
            else:
                lmbda = nsig + self.model.A + theta + self.model.C * theta**2 / self.model.B**2
            if self.model.isScalar(lmbda):
                lmbda = array([lmbda])
            for ctr, v in enumerate(lmbda):
                if v <= 0.0:
                    lmbda[ctr] = 1e-30
                # print ( "lmbda=",lmbda )
            poisson = self.model.observed * np.log(lmbda) - lmbda - self.gammaln
            # poisson = np.exp(self.model.observed*np.log(lmbda) - lmbda - self.model.backgrounds - self.gammaln)
            vals.append(np.exp(sum(poisson)))
            # vals.append ( reduce(lambda x, y: x*y, poisson) )
        mean = np.mean(vals)
        if nll:
            if mean == 0.0:
                mean = 1e-100
            mean = -log(mean)
        return mean

    def profileLikelihood(self, nsig, nll):
        """compute the profiled likelihood for nsig.
        Warning: not normalized.
        Returns profile likelihood and error code (0=no error)
        """
        # compute the profiled (not normalized) likelihood of observing
        # nsig signal events
        theta_hat, _ = self.findThetaHat(nsig)
        if self.debug_mode:
            self.theta_hat = theta_hat
        ret = self.probMV(nll, theta_hat)

        return ret

    def likelihood(self, nsig, marginalize=False, nll=False):
        """compute likelihood for nsig, profiling the nuisances
        :param marginalize: if true, marginalize, if false, profile
        :param nll: return nll instead of likelihood
        """
        nsig = self.model.convert(nsig)
        self.ntot = self.model.backgrounds + nsig
        if marginalize:
            # p,err = self.profileLikelihood ( nsig, deltas )
            return self.marginalizedLikelihood(nsig, nll)
            # print ( "p,l=",p,l,p/l )
        else:
            return self.profileLikelihood(nsig, nll)

    def lmax(self, nsig=None, marginalize=False, nll=False, allowNegativeSignals=False):
        """convenience function, computes likelihood for nsig = nobs-nbg,
        :param marginalize: if true, marginalize, if false, profile nuisances.
        :param nsig: number of signal events, needed only for combinations
                     if None, then it gets replaced with obsN - expBG
        :param nll: return nll instead of likelihood
        :param allowNegativeSignals: if False, then negative nsigs are replaced with 0.
        """
        if type(nsig) == type(None):
            nsig = self.model.observed - self.model.backgrounds
        if len(self.model.observed) == 1:
            if not allowNegativeSignals and nsig[0] < 0.0:
                nsig = [0.0]
            self.muhat = float(nsig[0])
            if abs(self.model.nsignal) > 1e-100:
                self.muhat = float(nsig[0] / self.model.nsignal[0])
            self.sigma_mu = np.sqrt(self.model.observed[0] + self.model.covariance[0][0])
            return self.likelihood(nsig, marginalize=marginalize, nll=nll)
        fmh = self.findMuHat(
            nsig, allowNegativeSignals=allowNegativeSignals, extended_output=True, nll=nll
        )
        muhat_, sigma_mu, lmax = fmh["muhat"], fmh["sigma_mu"], fmh["lmax"]
        self.muhat = muhat_
        self.sigma_mu = sigma_mu
        return self.likelihood(muhat * nsig, marginalize=marginalize, nll=nll)

    def findMuHatViaGradient(
        self,
        signal_rel,
        allowNegativeSignals=False,
        extended_output=False,
        nll=False,
        marginalize=False,
    ):
        """currently not used but finding muhat via gradient descent"""

        def myllhd(mu):
            return self.likelihood(mu * signal_rel, nll=True, marginalize=marginalize)

        import scipy.optimize

        bounds = None
        if not allowNegativeSignals:
            bounds = [(0, 1000.0)]
        o = scipy.optimize.minimize(myllhd, 0.0, bounds=bounds)
        llhd = o.fun
        if not nll:
            llhd = np.exp(-o.fun)
        hess = o.hess_inv
        try:
            hess = hess.todense()
        except Exception as e:
            pass
<<<<<<< HEAD
        mu_hat = float(o.x[0])
=======
        mu_hat = float ( o.x[0] )
>>>>>>> f1376b91
        if extended_output:
            sigma_mu = float(np.sqrt(hess[0][0]))
            return mu_hat, sigma_mu, llhd
        return mu_hat

    def chi2(self, nsig, marginalize=False):
        """
        Computes the chi2 for a given number of observed events nobs given
        the predicted background nb, error on this background deltab,
        expected number of signal events nsig and the relative error on
        signal (deltas_rel).
        :param marginalize: if true, marginalize, if false, profile
        :param nsig: number of signal events
        :return: chi2 (float)

        """
        nsig = self.model.convert(nsig)

        # Compute the likelhood for the null hypothesis (signal hypothesis) H0:
        llhd = self.likelihood(nsig, marginalize=marginalize, nll=True)

        # Compute the maximum likelihood H1, which sits at nsig = nobs - nb
        # (keeping the same % error on signal):
        if len(nsig) == 1:
            nsig = self.model.observed - self.model.backgrounds
            maxllhd = self.likelihood(nsig, marginalize=marginalize, nll=True)
        else:
            maxllhd = self.lmax(nsig, marginalize=marginalize, nll=True, allowNegativeSignals=False)
        chi2 = 2 * (llhd - maxllhd)

        if not np.isfinite(chi2):
            logger.error("chi2 is not a finite number! %s,%s,%s" % (chi2, llhd, maxllhd))
        # Return the test statistic -2log(H0/H1)
        return chi2


class UpperLimitComputer:
    debug_mode = False

    def __init__(self, ntoys: float = 30000, cl: float = 0.95):

        """
        :param ntoys: number of toys when marginalizing
        :param cl: desired quantile for limits
        """
        self.toys = ntoys
        self.cl = cl

<<<<<<< HEAD
    def ulOnSigmaTimesEff(
        self, model, marginalize=False, toys=None, expected=False, trylasttime=False
    ):
        """upper limit on the fiducial cross section sigma times efficiency,
            obtained from the defined
            Data (using the signal prediction
=======
    def ulOnSigmaTimesEff( self, model, marginalize=False, toys=None, expected=False,
             trylasttime = False ):
        """ upper limit on the fiducial cross section sigma times efficiency,
            summed over all signal regions, i.e. sum_i xsec^prod_i eff_i
            obtained from the defined Data (using the signal prediction
>>>>>>> f1376b91
            for each signal regio/dataset), by using
            the q_mu test statistic from the CCGV paper (arXiv:1007.1727).

        :params marginalize: if true, marginalize nuisances, else profile them
        :params toys: specify number of toys. Use default is none
        :params expected: if false, compute observed,
                          true: compute a priori expected, "posteriori":
                          compute a posteriori expected
        :params trylasttime: if True, then dont try extra
        :returns: upper limit on fiducial cross section
        """
<<<<<<< HEAD
        ul = self.ulOnYields(
            model, marginalize=marginalize, toys=toys, expected=expected, trylasttime=trylasttime
        )
=======
        ul = self.ulOnMu ( model, marginalize=marginalize, toys=toys,
                expected=expected, trylasttime=trylasttime )
>>>>>>> f1376b91
        if ul == None:
            return ul
        if model.lumi is None:
            logger.error(f"asked for upper limit on fiducial xsec, but no lumi given with the data")
            return ul
        return ul / model.lumi

    def _ul_preprocess(
        self,
        model: Data,
        marginalize: Optional[bool] = False,
        toys: Optional[float] = None,
        expected: Optional[Union[bool, Text]] = False,
        trylasttime: Optional[bool] = False,
        signal_type: Optional[Text] = "signal_rel",
    ) -> Tuple:
        """
        Process the upper limit calculator
        :param model: statistical model
        :param marginalize: if true, marginalize nuisances, else profile them
        :param toys: specify number of toys. Use default is none
        :param expected: if false, compute observed,
                          true: compute a priori expected, "posteriori":
                          compute a posteriori expected
        :param trylasttime: if True, then dont try extra
        :param signal_type: signal_type will allow both SModelS and MadAnalysis interface
                            to use this function simultaneously. For signal_rel upper limit
                            is calculated for normalised signal events for nsignals upper limit
                            is calculated for number of signal events.
        :return: mu_hat, sigma_mu, root_func
        """
        assert signal_type in [
            "signal_rel",
            "nsignal",
        ], f"Signal type can only be `signal_rel` or `nsignal`. `{signal_type}` is given."
        # if expected:
        #    marginalize = True
        if model.zeroSignal():
            """only zeroes in efficiencies? cannot give a limit!"""
            return None, None, None
        if toys == None:
            toys = self.toys
        oldmodel = model
        if expected:
            model = copy.deepcopy(oldmodel)
            if expected == "posteriori":
                # print ( "here!" )
                tempc = LikelihoodComputer(oldmodel, toys)
                theta_hat_, _ = tempc.findThetaHat(0 * getattr(oldmodel, signal_type))
            # model.observed = model.backgrounds
            for i, d in enumerate(model.backgrounds):
                # model.observed[i]=int(np.ceil(d))
                # model.observed[i]=int(np.round(d))
                if expected == "posteriori":
                    d += theta_hat_[i]
                model.observed[i] = float(d)
        computer = LikelihoodComputer(model, toys)
        mu_hat = computer.findMuHat(
            getattr(model, signal_type), allowNegativeSignals=False, extended_output=False
        )
        theta_hat0, _ = computer.findThetaHat(0 * getattr(model, signal_type))
        sigma_mu = computer.getSigmaMu(mu_hat, getattr(model, signal_type), theta_hat0)

        nll0 = computer.likelihood(
            getattr(model, "signals" if signal_type == "signal_rel" else "nsignals")(mu_hat),
            marginalize=marginalize,
            nll=True,
        )
        # print ( f"SL nll0 {nll0:.3f} muhat {mu_hat:.3f} sigma_mu {sigma_mu:.3f}" )
        if np.isinf(nll0) and not marginalize and not trylasttime:
            logger.warning(
                "nll is infinite in profiling! we switch to marginalization, but only for this one!"
            )
            marginalize = True
            nll0 = computer.likelihood(
                getattr(model, "signals" if signal_type == "signal_rel" else "nsignals")(mu_hat),
                marginalize=True,
                nll=True,
            )
            if np.isinf(nll0):
                logger.warning("marginalization didnt help either. switch back.")
                marginalize = False
            else:
                logger.warning("marginalization worked.")
        aModel = copy.deepcopy(model)
        aModel.observed = array([x + y for x, y in zip(model.backgrounds, theta_hat0)])
        aModel.name = aModel.name + "A"
        # print ( f"SL finding mu hat with {aModel.signal_rel}: mu_hatA, obs: {aModel.observed}" )
        compA = LikelihoodComputer(aModel, toys)
        ## compute
        mu_hatA = compA.findMuHat(getattr(aModel, signal_type))
        nll0A = compA.likelihood(
            getattr(aModel, "signals" if signal_type == "signal_rel" else "nsignals")(mu_hatA),
            marginalize=marginalize,
            nll=True,
        )
        # print ( f"SL nll0A {nll0A:.3f} mu_hatA {mu_hatA:.3f} bg {aModel.backgrounds[0]:.3f} obs {aModel.observed[0]:.3f}" )
        # return 1.

        def root_func(mu: float, get_cls: bool = False) -> float:
            """
            Calculate the root
            :param mu: float POI
            :param get_cls: if true returns 1-CLs value
            """
            ## the function to find the zero of (ie CLs - alpha)
            nsig = getattr(model, "signals" if signal_type == "signal_rel" else "nsignals")(mu)
            computer.ntot = model.backgrounds + nsig
            nll = computer.likelihood(nsig, marginalize=marginalize, nll=True)
            nllA = compA.likelihood(nsig, marginalize=marginalize, nll=True)
            return rootFromNLLs(nllA, nll0A, nll, nll0, get_cls=get_cls)

        return mu_hat, sigma_mu, root_func

<<<<<<< HEAD
    def ulOnYields(self, model, marginalize=False, toys=None, expected=False, trylasttime=False):
        """upper limit on signal yields obtained from the defined
            Data (using the signal prediction
=======

    def ulOnMu( self, model, marginalize=False, toys=None, expected=False,
             trylasttime = False ):
        """ upper limit on the signal strength multiplier mu
            obtained from the defined Data (using the signal prediction
>>>>>>> f1376b91
            for each signal regio/dataset), by using
            the q_mu test statistic from the CCGV paper (arXiv:1007.1727).

        :params marginalize: if true, marginalize nuisances, else profile them
        :params toys: specify number of toys. Use default is none
        :params expected: if false, compute observed,
                          true: compute a priori expected, "posteriori":
                          compute a posteriori expected
        :params trylasttime: if True, then dont try extra
        :returns: upper limit on the signal strength multiplier mu
        """
        mu_hat, sigma_mu, root_func = self._ul_preprocess(
            model, marginalize, toys, expected, trylasttime
        )
        if mu_hat == None:
            return None
        a, b = determineBrentBracket(mu_hat, sigma_mu, root_func)
        mu_lim = optimize.brentq(root_func, a, b, rtol=1e-03, xtol=1e-06)
        return mu_lim

    def computeCLs(
        self,
        model: Data,
        marginalize: bool = False,
        toys: float = None,
        expected: Union[bool, Text] = False,
        trylasttime: bool = False,
    ) -> float:
        """
        Compute the confidence level of the model
        :param model: statistical model
        :param marginalize: if true, marginalize nuisances, else profile them
        :param toys: specify number of toys. Use default is none
        :param expected: if false, compute observed,
                          true: compute a priori expected, "posteriori":
                          compute a posteriori expected
        :param trylasttime: if True, then dont try extra
        :return: 1 - CLs value
        """
        _, _, root_func = self._ul_preprocess(model, marginalize, toys, expected, trylasttime)

        # 1-(CLs+alpha) -> alpha = 0.05
        return root_func(1.0, get_cls=True)


if __name__ == "__main__":
<<<<<<< HEAD
    C = [
        18774.2,
        -2866.97,
        -5807.3,
        -4460.52,
        -2777.25,
        -1572.97,
        -846.653,
        -442.531,
        -2866.97,
        496.273,
        900.195,
        667.591,
        403.92,
        222.614,
        116.779,
        59.5958,
        -5807.3,
        900.195,
        1799.56,
        1376.77,
        854.448,
        482.435,
        258.92,
        134.975,
        -4460.52,
        667.591,
        1376.77,
        1063.03,
        664.527,
        377.714,
        203.967,
        106.926,
        -2777.25,
        403.92,
        854.448,
        664.527,
        417.837,
        238.76,
        129.55,
        68.2075,
        -1572.97,
        222.614,
        482.435,
        377.714,
        238.76,
        137.151,
        74.7665,
        39.5247,
        -846.653,
        116.779,
        258.92,
        203.967,
        129.55,
        74.7665,
        40.9423,
        21.7285,
        -442.531,
        59.5958,
        134.975,
        106.926,
        68.2075,
        39.5247,
        21.7285,
        11.5732,
    ]
    nsignal = [x / 100.0 for x in [47, 29.4, 21.1, 14.3, 9.4, 7.1, 4.7, 4.3]]
    m = Data(
        observed=[1964, 877, 354, 182, 82, 36, 15, 11],
        backgrounds=[2006.4, 836.4, 350.0, 147.1, 62.0, 26.2, 11.1, 4.7],
        covariance=C,
        # third_moment = [ 0.1, 0.02, 0.1, 0.1, 0.003, 0.0001, 0.0002, 0.0005 ],
        third_moment=[0.0] * 8,
        nsignal=nsignal,
        name="CMS-NOTE-2017-001 model",
    )
    ulComp = UpperLimitComputer(ntoys=500, cl=0.95)
    # uls = ulComp.ulSigma ( Data ( 15,17.5,3.2,0.00454755 ) )
    # print ( "uls=", uls )
    ul_old = 131.828 * sum(
        nsignal
    )  # With respect to the older refernece value one must normalize the xsec
    print("old ul=", ul_old)
    ul = ulComp.ulOnYields(m, marginalize=True)
=======
    C = [ 18774.2, -2866.97, -5807.3, -4460.52, -2777.25, -1572.97, -846.653, -442.531,
       -2866.97, 496.273, 900.195, 667.591, 403.92, 222.614, 116.779, 59.5958,
       -5807.3, 900.195, 1799.56, 1376.77, 854.448, 482.435, 258.92, 134.975,
       -4460.52, 667.591, 1376.77, 1063.03, 664.527, 377.714, 203.967, 106.926,
       -2777.25, 403.92, 854.448, 664.527, 417.837, 238.76, 129.55, 68.2075,
       -1572.97, 222.614, 482.435, 377.714, 238.76, 137.151, 74.7665, 39.5247,
       -846.653, 116.779, 258.92, 203.967, 129.55, 74.7665, 40.9423, 21.7285,
       -442.531, 59.5958, 134.975, 106.926, 68.2075, 39.5247, 21.7285, 11.5732]
    nsignal = [ x/100. for x in [47,29.4,21.1,14.3,9.4,7.1,4.7,4.3] ]
    m=Data( observed=[1964,877,354,182,82,36,15,11],
              backgrounds=[2006.4,836.4,350.,147.1,62.0,26.2,11.1,4.7],
              covariance= C,
              #third_moment = [ 0.1, 0.02, 0.1, 0.1, 0.003, 0.0001, 0.0002, 0.0005 ],
              third_moment = [ 0. ] * 8,
              nsignal = nsignal,
              name="CMS-NOTE-2017-001 model" )
    ulComp = UpperLimitComputer(ntoys=500, cl=.95)
    #uls = ulComp.ulSigma ( Data ( 15,17.5,3.2,0.00454755 ) )
    #print ( "uls=", uls )
    ul_old = 131.828*sum(nsignal) #With respect to the older refernece value one must normalize the xsec
    print ( "old ul=", ul_old )
    ul = ulComp.ulOnMu ( m, marginalize=True)
>>>>>>> f1376b91
    cls = ulComp.computeCLs(m, marginalize=True)
    print("ul (marginalized)", ul)
    print("CLs (marginalized)", cls)
<<<<<<< HEAD
    ul = ulComp.ulOnYields(m, marginalize=False)
    cls = ulComp.computeCLs(m, marginalize=False)
    print("ul (profiled)", ul)
=======
    ul = ulComp.ulOnMu ( m, marginalize=False )
    cls = ulComp.computeCLs(m, marginalize = False)
    print ( "ul (profiled)", ul )
>>>>>>> f1376b91
    print("CLs (profiled)", cls)

    """
    results:
    old ul= 180.999844
    ul (marginalized) 184.8081186162269
    CLs (marginalized) 1.0
    ul (profiled) 180.68039063387553
    CLs (profiled) 0.75
    """<|MERGE_RESOLUTION|>--- conflicted
+++ resolved
@@ -944,11 +944,7 @@
             hess = hess.todense()
         except Exception as e:
             pass
-<<<<<<< HEAD
         mu_hat = float(o.x[0])
-=======
-        mu_hat = float ( o.x[0] )
->>>>>>> f1376b91
         if extended_output:
             sigma_mu = float(np.sqrt(hess[0][0]))
             return mu_hat, sigma_mu, llhd
@@ -997,20 +993,12 @@
         self.toys = ntoys
         self.cl = cl
 
-<<<<<<< HEAD
-    def ulOnSigmaTimesEff(
-        self, model, marginalize=False, toys=None, expected=False, trylasttime=False
-    ):
-        """upper limit on the fiducial cross section sigma times efficiency,
-            obtained from the defined
-            Data (using the signal prediction
-=======
+
     def ulOnSigmaTimesEff( self, model, marginalize=False, toys=None, expected=False,
              trylasttime = False ):
         """ upper limit on the fiducial cross section sigma times efficiency,
             summed over all signal regions, i.e. sum_i xsec^prod_i eff_i
             obtained from the defined Data (using the signal prediction
->>>>>>> f1376b91
             for each signal regio/dataset), by using
             the q_mu test statistic from the CCGV paper (arXiv:1007.1727).
 
@@ -1022,14 +1010,9 @@
         :params trylasttime: if True, then dont try extra
         :returns: upper limit on fiducial cross section
         """
-<<<<<<< HEAD
-        ul = self.ulOnYields(
-            model, marginalize=marginalize, toys=toys, expected=expected, trylasttime=trylasttime
-        )
-=======
         ul = self.ulOnMu ( model, marginalize=marginalize, toys=toys,
                 expected=expected, trylasttime=trylasttime )
->>>>>>> f1376b91
+
         if ul == None:
             return ul
         if model.lumi is None:
@@ -1144,17 +1127,11 @@
 
         return mu_hat, sigma_mu, root_func
 
-<<<<<<< HEAD
-    def ulOnYields(self, model, marginalize=False, toys=None, expected=False, trylasttime=False):
-        """upper limit on signal yields obtained from the defined
-            Data (using the signal prediction
-=======
-
     def ulOnMu( self, model, marginalize=False, toys=None, expected=False,
              trylasttime = False ):
         """ upper limit on the signal strength multiplier mu
             obtained from the defined Data (using the signal prediction
->>>>>>> f1376b91
+
             for each signal regio/dataset), by using
             the q_mu test statistic from the CCGV paper (arXiv:1007.1727).
 
@@ -1201,7 +1178,6 @@
 
 
 if __name__ == "__main__":
-<<<<<<< HEAD
     C = [
         18774.2,
         -2866.97,
@@ -1286,42 +1262,14 @@
     )  # With respect to the older refernece value one must normalize the xsec
     print("old ul=", ul_old)
     ul = ulComp.ulOnYields(m, marginalize=True)
-=======
-    C = [ 18774.2, -2866.97, -5807.3, -4460.52, -2777.25, -1572.97, -846.653, -442.531,
-       -2866.97, 496.273, 900.195, 667.591, 403.92, 222.614, 116.779, 59.5958,
-       -5807.3, 900.195, 1799.56, 1376.77, 854.448, 482.435, 258.92, 134.975,
-       -4460.52, 667.591, 1376.77, 1063.03, 664.527, 377.714, 203.967, 106.926,
-       -2777.25, 403.92, 854.448, 664.527, 417.837, 238.76, 129.55, 68.2075,
-       -1572.97, 222.614, 482.435, 377.714, 238.76, 137.151, 74.7665, 39.5247,
-       -846.653, 116.779, 258.92, 203.967, 129.55, 74.7665, 40.9423, 21.7285,
-       -442.531, 59.5958, 134.975, 106.926, 68.2075, 39.5247, 21.7285, 11.5732]
-    nsignal = [ x/100. for x in [47,29.4,21.1,14.3,9.4,7.1,4.7,4.3] ]
-    m=Data( observed=[1964,877,354,182,82,36,15,11],
-              backgrounds=[2006.4,836.4,350.,147.1,62.0,26.2,11.1,4.7],
-              covariance= C,
-              #third_moment = [ 0.1, 0.02, 0.1, 0.1, 0.003, 0.0001, 0.0002, 0.0005 ],
-              third_moment = [ 0. ] * 8,
-              nsignal = nsignal,
-              name="CMS-NOTE-2017-001 model" )
-    ulComp = UpperLimitComputer(ntoys=500, cl=.95)
-    #uls = ulComp.ulSigma ( Data ( 15,17.5,3.2,0.00454755 ) )
-    #print ( "uls=", uls )
-    ul_old = 131.828*sum(nsignal) #With respect to the older refernece value one must normalize the xsec
-    print ( "old ul=", ul_old )
-    ul = ulComp.ulOnMu ( m, marginalize=True)
->>>>>>> f1376b91
+
     cls = ulComp.computeCLs(m, marginalize=True)
     print("ul (marginalized)", ul)
     print("CLs (marginalized)", cls)
-<<<<<<< HEAD
-    ul = ulComp.ulOnYields(m, marginalize=False)
-    cls = ulComp.computeCLs(m, marginalize=False)
-    print("ul (profiled)", ul)
-=======
+
     ul = ulComp.ulOnMu ( m, marginalize=False )
     cls = ulComp.computeCLs(m, marginalize = False)
     print ( "ul (profiled)", ul )
->>>>>>> f1376b91
     print("CLs (profiled)", cls)
 
     """
