#!/usr/bin/env python3

"""
.. module:: testSL
   :synopsis: Test the Simplified Likelihoods

.. moduleauthor:: Wolfgang Waltenberger <wolfgang.waltenberger@gmail.com>

"""

import sys

sys.path.insert(0, "../")
import unittest
from smodels.tools.simplifiedLikelihoods import Data, UpperLimitComputer
from numpy import sqrt


class SLTest(unittest.TestCase):
    def testPathologicalModel(self):
        C = [1.0]
        m = Data(
            observed=[0],
            backgrounds=[0.0],
            covariance=C,
            third_moment=[0.0] * 8,
            nsignal=[x / 100.0 for x in [0.0]],
            name="pathological model",
            deltas_rel=0.0,
        )
        m.zeroSignal()
<<<<<<< HEAD
        ulComp = UpperLimitComputer(ntoys=10000, cl=0.95)
        ul = ulComp.ulOnYields(m, marginalize=True)
        ulProf = ulComp.ulOnYields(m, marginalize=False)
        self.assertEqual(ul, None)
        self.assertEqual(ulProf, None)
=======
        ulComp = UpperLimitComputer(ntoys=10000, cl=.95 )
        ul = ulComp.ulOnMu(m, marginalize=True )
        ulProf = ulComp.ulOnMu ( m, marginalize=False )
        self.assertEqual(ul, None )
        self.assertEqual(ulProf, None )
>>>>>>> f1376b91

    def testPathologicalModel2(self):
        C = [1.0]
        m = Data(
            observed=[0],
            backgrounds=[0.0],
            covariance=C,
            third_moment=[0.0] * 8,
            nsignal=[x / 100.0 for x in [0.1]],
            name="pathological model 2",
            deltas_rel=0.0,
        )
        m.zeroSignal()
<<<<<<< HEAD
        ulComp = UpperLimitComputer(ntoys=10000, cl=0.95)
        ul = ulComp.ulOnYields(m, marginalize=True)
        ulProf = ulComp.ulOnYields(m, marginalize=False)
        self.assertAlmostEqual(ul / (3049.0 * sum(m.nsignal)), 1.0, 1)
        self.assertAlmostEqual(ulProf / (1920.0 * sum(m.nsignal)), 1.0, 1)

    def testModel8(self):
        C = [
            18774.2,
            -2866.97,
            -5807.3,
            -4460.52,
            -2777.25,
            -1572.97,
            -846.653,
            -442.531,
            -2866.97,
            496.273,
            900.195,
            667.591,
            403.92,
            222.614,
            116.779,
            59.5958,
            -5807.3,
            900.195,
            1799.56,
            1376.77,
            854.448,
            482.435,
            258.92,
            134.975,
            -4460.52,
            667.591,
            1376.77,
            1063.03,
            664.527,
            377.714,
            203.967,
            106.926,
            -2777.25,
            403.92,
            854.448,
            664.527,
            417.837,
            238.76,
            129.55,
            68.2075,
            -1572.97,
            222.614,
            482.435,
            377.714,
            238.76,
            137.151,
            74.7665,
            39.5247,
            -846.653,
            116.779,
            258.92,
            203.967,
            129.55,
            74.7665,
            40.9423,
            21.7285,
            -442.531,
            59.5958,
            134.975,
            106.926,
            68.2075,
            39.5247,
            21.7285,
            11.5732,
        ]
        nsignal = [x / 100.0 for x in [47, 29.4, 21.1, 14.3, 9.4, 7.1, 4.7, 4.3]]
        m = Data(
            observed=[1964, 877, 354, 182, 82, 36, 15, 11],
            backgrounds=[2006.4, 836.4, 350.0, 147.1, 62.0, 26.2, 11.1, 4.7],
            covariance=C,
            third_moment=[0.0] * 8,
            nsignal=nsignal,
            name="CMS-NOTE-2017-001 model",
            deltas_rel=0.0,
        )
        ulComp = UpperLimitComputer(ntoys=2000, cl=0.95)
        ulProf = ulComp.ulOnYields(m, marginalize=False)
        self.assertAlmostEqual(ulProf / 180.676, 1.0, 3)
        ul = ulComp.ulOnYields(m, marginalize=True)
        self.assertAlmostEqual(ul / 186.609514, 1.0, 1)

    def createModel(self, n=3):
=======
        ulComp = UpperLimitComputer(ntoys=10000, cl=.95 )
        ul = ulComp.ulOnMu(m, marginalize=True )
        ulProf = ulComp.ulOnMu(m, marginalize=False )
        self.assertAlmostEqual(ul/(3049.*sum(m.nsignal)), 1., 1 )
        self.assertAlmostEqual(ulProf/(1920.*sum(m.nsignal)), 1., 1 )

    def testModel8(self):
        C=[ 18774.2, -2866.97,-5807.3,-4460.52,-2777.25,-1572.97, -846.653, -442.531,
           -2866.97, 496.273, 900.195, 667.591, 403.92, 222.614, 116.779, 59.5958, 
           -5807.3, 900.195, 1799.56, 1376.77, 854.448, 482.435, 258.92, 134.975, 
           -4460.52, 667.591, 1376.77, 1063.03, 664.527, 377.714, 203.967, 106.926, 
           -2777.25, 403.92, 854.448, 664.527, 417.837, 238.76, 129.55, 68.2075, 
           -1572.97, 222.614, 482.435, 377.714, 238.76, 137.151, 74.7665, 39.5247,
           -846.653, 116.779, 258.92, 203.967, 129.55, 74.7665, 40.9423, 21.7285, 
           -442.531, 59.5958, 134.975, 106.926, 68.2075, 39.5247, 21.7285, 11.5732]
        nsignal = [ x/100. for x in [47,29.4,21.1,14.3,9.4,7.1,4.7,4.3] ]
        m=Data ( observed=[1964,877,354,182,82,36,15,11],
                  backgrounds=[2006.4,836.4,350.,147.1,62.0,26.2,11.1,4.7],
                  covariance= C,
                  third_moment = [ 0. ] * 8,
                  nsignal= nsignal,
                  name="CMS-NOTE-2017-001 model",deltas_rel=0. )
        ulComp = UpperLimitComputer (ntoys=2000, cl=.95 )
        ulProf = ulComp.ulOnMu ( m, marginalize=False )
        self.assertAlmostEqual( ulProf/180.676, 1.0, 3 )
        ul = ulComp.ulOnMu ( m, marginalize = True )
        self.assertAlmostEqual( ul/186.609514, 1.0, 1 )

    def createModel(self,n=3):
>>>>>>> f1376b91
        import model_90 as m9

        S = m9.third_moment.tolist()[:n]
        D = m9.observed.tolist()[:n]
        B = m9.background.tolist()[:n]
        sig = [x / 100.0 for x in m9.signal.tolist()[:n]]
        C_ = m9.covariance.tolist()
        ncov = int(sqrt(len(C_)))
        C = []
        for i in range(n):
            C.append(C_[ncov * i : ncov * i + n])
        m = Data(
            observed=D,
            backgrounds=B,
            covariance=C,
            third_moment=S,
            nsignal=sig,
            name="model%d" % n,
            deltas_rel=0.0,
        )
        return m

    def testModel3(self):
<<<<<<< HEAD
        """take first n SRs of model-90"""
        m = self.createModel(3)
        ulComp = UpperLimitComputer(ntoys=10000, cl=0.95)
        ulProf = ulComp.ulOnYields(m, marginalize=False)
        self.assertAlmostEqual(ulProf / 54.793636190198924, 1.0, 3)
        ul = ulComp.ulOnYields(m, marginalize=True)
=======
        """ take first n SRs of model-90 """
        m = self.createModel ( 3 )
        ulComp = UpperLimitComputer(ntoys=10000, cl=.95 )
        ulProf = ulComp.ulOnMu( m, marginalize=False )
        self.assertAlmostEqual( ulProf/54.793636190198924, 1.0, 3 )
        ul = ulComp.ulOnMu( m, marginalize=True )
>>>>>>> f1376b91
        ## Nick's profiling code gets for n=3 ul=2135.66
        self.assertAlmostEqual(ul / 55.554, 1.0, 1)

    def testModel10(self):
<<<<<<< HEAD
        """take first 10 SRs of model-90"""
        m = self.createModel(10)
        ulComp = UpperLimitComputer(ntoys=10000, cl=0.95)
        ulProf = ulComp.ulOnYields(m, marginalize=False)
        self.assertAlmostEqual(ulProf / 105.521134, 1.0, 3)
        ul = ulComp.ulOnYields(m, marginalize=True)
=======
        """ take first 10 SRs of model-90 """
        m = self.createModel ( 10 )
        ulComp = UpperLimitComputer(ntoys=10000, cl=.95 )
        ulProf = ulComp.ulOnMu( m, marginalize=False )
        self.assertAlmostEqual( ulProf/105.521134, 1.0, 3 )
        ul = ulComp.ulOnMu(m,marginalize=True)
>>>>>>> f1376b91
        ## Nick's profiling code gets for n=10 ul=357.568
        self.assertAlmostEqual(ul / 106.37, 1.0, 1)

    def testModel40(self):
        m = self.createModel(40)
        import time
<<<<<<< HEAD

        ulComp = UpperLimitComputer(ntoys=10000, cl=0.95)
        ulProf = ulComp.ulOnYields(m, marginalize=False)
        self.assertAlmostEqual(ulProf / 75.29914, 1.0, 3)
        ul = ulComp.ulOnYields(m, marginalize=True)
        self.assertAlmostEqual(ul / 78.5094475, 1.0, 1)

=======
        ulComp = UpperLimitComputer(ntoys=10000, cl=.95 )
        ulProf = ulComp.ulOnMu ( m, marginalize=False )
        self.assertAlmostEqual( ulProf/75.29914, 1.0, 3 )
        ul = ulComp.ulOnMu ( m, marginalize=True )
        self.assertAlmostEqual ( ul/78.5094475, 1., 1 )
>>>>>>> f1376b91

if __name__ == "__main__":
    unittest.main()<|MERGE_RESOLUTION|>--- conflicted
+++ resolved
@@ -29,19 +29,12 @@
             deltas_rel=0.0,
         )
         m.zeroSignal()
-<<<<<<< HEAD
-        ulComp = UpperLimitComputer(ntoys=10000, cl=0.95)
-        ul = ulComp.ulOnYields(m, marginalize=True)
-        ulProf = ulComp.ulOnYields(m, marginalize=False)
-        self.assertEqual(ul, None)
-        self.assertEqual(ulProf, None)
-=======
+
         ulComp = UpperLimitComputer(ntoys=10000, cl=.95 )
         ul = ulComp.ulOnMu(m, marginalize=True )
         ulProf = ulComp.ulOnMu ( m, marginalize=False )
         self.assertEqual(ul, None )
         self.assertEqual(ulProf, None )
->>>>>>> f1376b91
 
     def testPathologicalModel2(self):
         C = [1.0]
@@ -55,98 +48,7 @@
             deltas_rel=0.0,
         )
         m.zeroSignal()
-<<<<<<< HEAD
-        ulComp = UpperLimitComputer(ntoys=10000, cl=0.95)
-        ul = ulComp.ulOnYields(m, marginalize=True)
-        ulProf = ulComp.ulOnYields(m, marginalize=False)
-        self.assertAlmostEqual(ul / (3049.0 * sum(m.nsignal)), 1.0, 1)
-        self.assertAlmostEqual(ulProf / (1920.0 * sum(m.nsignal)), 1.0, 1)
 
-    def testModel8(self):
-        C = [
-            18774.2,
-            -2866.97,
-            -5807.3,
-            -4460.52,
-            -2777.25,
-            -1572.97,
-            -846.653,
-            -442.531,
-            -2866.97,
-            496.273,
-            900.195,
-            667.591,
-            403.92,
-            222.614,
-            116.779,
-            59.5958,
-            -5807.3,
-            900.195,
-            1799.56,
-            1376.77,
-            854.448,
-            482.435,
-            258.92,
-            134.975,
-            -4460.52,
-            667.591,
-            1376.77,
-            1063.03,
-            664.527,
-            377.714,
-            203.967,
-            106.926,
-            -2777.25,
-            403.92,
-            854.448,
-            664.527,
-            417.837,
-            238.76,
-            129.55,
-            68.2075,
-            -1572.97,
-            222.614,
-            482.435,
-            377.714,
-            238.76,
-            137.151,
-            74.7665,
-            39.5247,
-            -846.653,
-            116.779,
-            258.92,
-            203.967,
-            129.55,
-            74.7665,
-            40.9423,
-            21.7285,
-            -442.531,
-            59.5958,
-            134.975,
-            106.926,
-            68.2075,
-            39.5247,
-            21.7285,
-            11.5732,
-        ]
-        nsignal = [x / 100.0 for x in [47, 29.4, 21.1, 14.3, 9.4, 7.1, 4.7, 4.3]]
-        m = Data(
-            observed=[1964, 877, 354, 182, 82, 36, 15, 11],
-            backgrounds=[2006.4, 836.4, 350.0, 147.1, 62.0, 26.2, 11.1, 4.7],
-            covariance=C,
-            third_moment=[0.0] * 8,
-            nsignal=nsignal,
-            name="CMS-NOTE-2017-001 model",
-            deltas_rel=0.0,
-        )
-        ulComp = UpperLimitComputer(ntoys=2000, cl=0.95)
-        ulProf = ulComp.ulOnYields(m, marginalize=False)
-        self.assertAlmostEqual(ulProf / 180.676, 1.0, 3)
-        ul = ulComp.ulOnYields(m, marginalize=True)
-        self.assertAlmostEqual(ul / 186.609514, 1.0, 1)
-
-    def createModel(self, n=3):
-=======
         ulComp = UpperLimitComputer(ntoys=10000, cl=.95 )
         ul = ulComp.ulOnMu(m, marginalize=True )
         ulProf = ulComp.ulOnMu(m, marginalize=False )
@@ -176,7 +78,6 @@
         self.assertAlmostEqual( ul/186.609514, 1.0, 1 )
 
     def createModel(self,n=3):
->>>>>>> f1376b91
         import model_90 as m9
 
         S = m9.third_moment.tolist()[:n]
@@ -200,61 +101,36 @@
         return m
 
     def testModel3(self):
-<<<<<<< HEAD
-        """take first n SRs of model-90"""
-        m = self.createModel(3)
-        ulComp = UpperLimitComputer(ntoys=10000, cl=0.95)
-        ulProf = ulComp.ulOnYields(m, marginalize=False)
-        self.assertAlmostEqual(ulProf / 54.793636190198924, 1.0, 3)
-        ul = ulComp.ulOnYields(m, marginalize=True)
-=======
+
         """ take first n SRs of model-90 """
         m = self.createModel ( 3 )
         ulComp = UpperLimitComputer(ntoys=10000, cl=.95 )
         ulProf = ulComp.ulOnMu( m, marginalize=False )
         self.assertAlmostEqual( ulProf/54.793636190198924, 1.0, 3 )
         ul = ulComp.ulOnMu( m, marginalize=True )
->>>>>>> f1376b91
         ## Nick's profiling code gets for n=3 ul=2135.66
         self.assertAlmostEqual(ul / 55.554, 1.0, 1)
 
     def testModel10(self):
-<<<<<<< HEAD
-        """take first 10 SRs of model-90"""
-        m = self.createModel(10)
-        ulComp = UpperLimitComputer(ntoys=10000, cl=0.95)
-        ulProf = ulComp.ulOnYields(m, marginalize=False)
-        self.assertAlmostEqual(ulProf / 105.521134, 1.0, 3)
-        ul = ulComp.ulOnYields(m, marginalize=True)
-=======
+
         """ take first 10 SRs of model-90 """
         m = self.createModel ( 10 )
         ulComp = UpperLimitComputer(ntoys=10000, cl=.95 )
         ulProf = ulComp.ulOnMu( m, marginalize=False )
         self.assertAlmostEqual( ulProf/105.521134, 1.0, 3 )
         ul = ulComp.ulOnMu(m,marginalize=True)
->>>>>>> f1376b91
         ## Nick's profiling code gets for n=10 ul=357.568
         self.assertAlmostEqual(ul / 106.37, 1.0, 1)
 
     def testModel40(self):
         m = self.createModel(40)
         import time
-<<<<<<< HEAD
 
-        ulComp = UpperLimitComputer(ntoys=10000, cl=0.95)
-        ulProf = ulComp.ulOnYields(m, marginalize=False)
-        self.assertAlmostEqual(ulProf / 75.29914, 1.0, 3)
-        ul = ulComp.ulOnYields(m, marginalize=True)
-        self.assertAlmostEqual(ul / 78.5094475, 1.0, 1)
-
-=======
         ulComp = UpperLimitComputer(ntoys=10000, cl=.95 )
         ulProf = ulComp.ulOnMu ( m, marginalize=False )
         self.assertAlmostEqual( ulProf/75.29914, 1.0, 3 )
         ul = ulComp.ulOnMu ( m, marginalize=True )
         self.assertAlmostEqual ( ul/78.5094475, 1., 1 )
->>>>>>> f1376b91
 
 if __name__ == "__main__":
     unittest.main()