"""
.. module:: printer
   :synopsis: Facility used to print elements, theorypredictions, missing topologies et al
      in various forms

.. moduleauthor:: Wolfgang Magerl <wolfgang.magerl@gmail.com>
.. moduleauthor:: Ursula Laa <ursula.laa@lpsc.in2p3.fr>
.. moduleauthor:: Suchita Kulkanri <suchita.kulkarni@gmail.com>
.. moduleauthor:: Andre Lessa <lessa.a.p@gmail.com>

"""

from __future__ import print_function
import sys,os
<<<<<<< HEAD
from smodels.theory.topology import TopologyList
from smodels.theory.theoryPrediction import TheoryPredictionList
=======
from smodels.theory.topology import TopologyList 
>>>>>>> 4fbffec7
from smodels.experiment.databaseObj import ExpResultList
from smodels.tools.ioObjects import OutputStatus
from smodels.tools.coverage import Uncovered
from smodels.tools.physicsUnits import GeV, fb, TeV
from smodels.tools.smodelsLogging import logger
from collections import OrderedDict
from xml.dom import minidom
from xml.etree import ElementTree
import unum

class MPrinter(object):
    """
    Master Printer class to handle the Printers (one printer/output type)
    """
    
    def __init__(self):
        
        self.name = "master"
        self.Printers = {}
    
    def setPrinterOptions(self,parser):
        """
        Define the printer types and their options.
        
        :param parser: ConfigParser storing information from the parameters file
        """
        
        #Define the printer types and the printer-specific options:
        printerTypes = parser.get("printer", "outputType").split(",")        
        for prt in printerTypes:
            prt = prt.strip() ## trailing spaces shouldnt matter
            if prt == 'python':
                newPrinter = PyPrinter(output = 'file')                
            elif prt == 'summary':        
                newPrinter = SummaryPrinter(output = 'file')
            elif prt == 'stdout':
                newPrinter = TxTPrinter(output = 'stdout')
            elif prt == 'log':
                newPrinter = TxTPrinter(output = 'file')
            elif prt == 'xml':
                newPrinter = XmlPrinter(output = 'file')           
            elif prt == 'slha':
                newPrinter = SLHAPrinter(output = 'file')
                if parser.getboolean("options", "doCompress") or parser.getboolean("options", "doInvisible"):
                    newPrinter.docompress = 1
            else:
                logger.warning("Unknown printer format: %s" %str(prt))
                continue
            
            #Copy stdout options to log options:
            if 'log' in printerTypes:
                if parser.has_section('stdout-printer') and not parser.has_section('log-printer'):
                    parser.add_section('log-printer')
                    for option,val in parser.items('stdout-printer'):
                        parser.set('log-printer',option,val)
            
            #Set printer-specific options:
            if parser.has_section(prt+'-printer'):
                newPrinter.setOptions(parser.items(prt+'-printer'))
            self.Printers[prt] = newPrinter
            
                


    def addObj(self,obj):
        """
        Adds the object to all its Printers:
        
        :param obj: An object which can be handled by the Printers.
        """
        
        for prt in self.Printers.values():
            prt.addObj(obj)
            
    def setOutPutFiles(self,filename,silent=False):
        """
        Set the basename for the output files. Each printer will
        use this file name appended of the respective extension 
        (i.e. .py for a python printer, .smodels for a summary printer,...)
        
        :param filename: Input file name
        :param silent: dont comment removing old files
        """
        
        for printer in self.Printers.values():
            printer.setOutPutFile(filename,silent=silent)


    def flush(self):
        """
        Ask all printers to write the output and clear their cache.
        If the printers return anything other than None, 
        we pass it on.
        """
        ret = {}
        for printerType,printer in self.Printers.items():
            ret[printerType] = printer.flush()
        return ret

class BasicPrinter(object):
    """
    Super class to handle the basic printing methods
    """

    def __init__(self, output, filename):
        self.name = "basic"

        self.outputList = []
        self.filename = filename
        self.output = output
        self.printingOrder = []
        self.toPrint = []

        if filename and os.path.isfile(filename):
            logger.warning("Removing file %s" %filename)
            os.remove(filename)

    @property
    def filename(self):
        return self._filename

    @filename.setter
    def filename(self,fn):
        self._filename=fn
        self.mkdir()

    def mkdir(self ):
        """ create directory to file, if necessary """
        if not self.filename:
            return
        dirname = os.path.dirname ( self.filename )
        if not os.path.exists ( dirname ):
            os.makedirs ( dirname )
            
    def setOptions(self,options):
        """
        Store the printer specific options to control the output of each printer.
        Each option is stored as a printer attribute.
        
        :param options: a list of (option,value) for the printer.
        """
        
        for opt,value in options:
            setattr(self,opt,eval(value))        
            
    def addObj(self,obj):
        """
        Adds object to the Printer. 
        
        :param obj: A object to be printed. Must match one of the types defined in formatObj

        :return: True if the object has been added to the output. If the object does not belong
                to the pre-defined printing list toPrint, returns False.
        """
        for iobj,objType in enumerate(self.printingOrder):
            if isinstance(obj,objType):
                self.toPrint[iobj] = obj
                return True
        return False

    def openOutFile(self, filename, mode ):
        """ creates and opens a data sink, 
            creates path if needed """
        d = os.path.dirname ( filename )
        if not os.path.exists ( d ):
            os.makedirs ( d )
            logger.info ( "creating directory %s" % d )
        return open ( filename, mode )


    def flush(self):
        """
        Format the objects added to the output, print them to the screen
        or file and remove them from the printer.
        """
        ret=""
        
        for obj in self.toPrint:
            if obj is None: continue
            output = self._formatObj(obj)                
            if not output: continue  #Skip empty output                
            ret += output
            if self.output == 'stdout':
                sys.stdout.write(output)
            elif self.output == 'file':
                if not self.filename:
                    logger.error('Filename not defined for printer')
                    return False   
                with self.openOutFile(self.filename, "a") as outfile:
                    outfile.write(output)
                    outfile.close()

        self.toPrint = [None]*len(self.printingOrder)  #Reset printing objects
        return ret

    def _formatObj(self,obj):
        """
        Method for formatting the output depending on the type of object
        and output.
        
        :param obj: A object to be printed. Must match one of the types defined in formatObj

        """
        typeStr = type(obj).__name__
        try:
            formatFunction = getattr(self,'_format'+typeStr)
            return formatFunction(obj)
        except AttributeError as e:
            logger.debug('Error formating object %s: \n %s' %(typeStr,e))
            return False

class TxTPrinter(BasicPrinter):
    """
    Printer class to handle the printing of one single text output
    """
    def __init__(self, output = 'stdout', filename = None):
        BasicPrinter.__init__(self, output, filename)        
        self.name = "log"
        self.printingOrder = [OutputStatus,ExpResultList,TopologyList,
                             TheoryPredictionList,Uncovered]
        self.toPrint = [None]*len(self.printingOrder)        
        
    def setOutPutFile(self,filename,overwrite=True,silent=False):
        """
        Set the basename for the text printer. The output filename will be
        filename.log.
        
        :param filename: Base filename
        :param overwrite: If True and the file already exists, it will be removed.
        :param silent: dont comment removing old files
        """        
        
        self.filename = filename +'.' + self.name    
        if overwrite and os.path.isfile(self.filename):
            if not silent:
                logger.warning("Removing old output file " + self.filename)
            os.remove(self.filename)
            
    def _formatDoc(self,obj):

        return False

    def _formatOutputStatus(self, obj):
        """
        Format data for a OutputStatus object.

        :param obj: A OutputStatus object to be printed.
        """

        output = ""
        output += "Input status: " + str(obj.filestatus) + "\n"
        output += "Decomposition output status: " + str(obj.status) + " "
        output += obj.statusStrings[obj.status] + "\n"
        if obj.filestatus < 0: output += str(obj.warnings) + "\n"
        output += "# Input File: " + obj.inputfile + "\n"
        labels = list ( obj.parameters.keys() )
        labels.sort()
        # for label, par in obj.parameters.items():
        for label in labels:
            par=obj.parameters[label]
            output += "# " + label + " = " + str(par) + '\n'
        if obj.databaseVersion:
            output += "# Database version: %s\n" % obj.databaseVersion
        output += "=" * 80 + "\n"
        return output


    def _formatTopologyList(self, obj):
        """
        Format data for a TopologyList object.

        :param obj: A TopologyList object to be printed.
        """

        if not hasattr(self,'printdecomp') or not self.printdecomp:
            return None

        old_vertices = ""
        output = ""
        output += "   ======================================================= \n"
        output += " || \t \t\t\t\t\t\t || \n"
        output += " || \t \t Topologies Table \t\t \t ||\n"
        output += " || \t \t\t\t\t\t\t || \n"
        output += "   ======================================================= \n"
        for topo in obj:
            if old_vertices == str(topo.vertnumb):
                output += "\t .................................................. \n"
            else:
                output += "===================================================== \n"
                output += "Topology:\n"
                output += "Number of vertices: " + str(topo.vertnumb) + ' \n'
                old_vertices = str(topo.vertnumb)
            output += "Number of vertex parts: " + str(topo.vertparts) + '\n'
            totxsec = topo.getTotalWeight()
            output += "Total Global topology weight :\n" + totxsec.niceStr() + '\n'
            output += "Total Number of Elements: " + str(len(topo.elementList)) + '\n'
            if not hasattr(self,'addelementinfo') or not self.addelementinfo: continue
            for el in topo.elementList:
                output += "\t\t "+ 73 * "." + "\n"
                output += "\t\t Element: \n"
                output += self._formatElement(el) + "\n"

        return output


    def _formatElement(self, obj):
        """
        Format data for a Element object.

        :param obj: An Element object to be printed.
        """

        output = ""
        output +="\t\t Element ID: " + str(obj.elID)
        output += "\n"
        output += "\t\t Particles in element: " + str(obj.getParticles())
        output += "\n"
#         output += "\t\t Final states in element: " + str(obj.getFinalStates())
#         output += "\n"        
        output += "\t\t The element masses are \n"
        for i, mass in enumerate(obj.getMasses()):
            output += "\t\t Branch %i: " % i + str(mass) + "\n"
        output += "\n"
        output += "\t\t The element PIDs are \n"
        for pidlist in obj.getPIDs():
            output += "\t\t PIDs: "+ str(pidlist) + "\n"
        output += "\t\t The element weights are: \n \t\t " + obj.weight.niceStr().replace("\n", "\n \t\t ")

        return output


    def _formatExpResultList(self, obj):
        """
        Format data for a ExpResultList object.

        :param obj: A ExpResultList object to be printed.
        """
        
        if not hasattr(self,"printdatabase") or not self.printdatabase:
            return None

        
        output = ""
        
        output += "   ======================================================= \n"
        output += " || \t \t\t\t\t\t\t || \n"
        output += " || \t \t Selected Experimental Results \t \t ||\n"
        output += " || \t \t\t\t\t\t\t || \n"
        output += "   ======================================================= \n"

        for expRes in obj.expResultList:    
            output += self._formatExpResult(expRes)
        return output+"\n"


    def _formatExpResult(self, obj):
        """
        Format data for a ExpResult object.

        :param obj: A ExpResult object to be printed.
        """
        
        txnames = []
        for dataset in obj.datasets:            
            for txname in dataset.txnameList:
                tx = txname.txName
                if not tx in txnames:
                    txnames.append(tx)

        txnames = sorted(txnames)
        output = ""
        output += "========================================================\n"
        output += "Experimental Result ID: " + obj.globalInfo.id + '\n'
        output += "Tx Labels: " + str(txnames) + '\n'
        output += "Sqrts: " + str(obj.globalInfo.sqrts) + '\n'
        if hasattr(self,"addanainfo") and self.addanainfo:
            output += "\t -----------------------------\n"
            output += "\t Elements tested by analysis:\n"
            listOfelements = []
            for dataset in obj.datasets:
                for txname in dataset.txnameList:
                    for el in txname._topologyList.getElements():
                        if not str(el) in listOfelements: listOfelements.append(str(el))
            for el in listOfelements:
                output += "\t    " + str(el) + "\n"

        return output
    
<<<<<<< HEAD

    def _formatTheoryPredictionList(self, obj):
=======
    def _formatResultList(self, obj):
>>>>>>> 4fbffec7
        """
        Format data for a ResultList object.

        :param obj: A ResultList object to be printed.
        """ 
        output = ""
        output += "   ======================================================= \n"
        output += " || \t \t\t\t\t\t\t || \n"
        output += " || \t Theory Predictions and \t\t\t || \n"
        output += " || \t Experimental Constraints \t\t \t ||\n"
        output += " || \t \t\t\t\t\t\t || \n"
        output += "   ======================================================= \n"
                
        #try:
        #    output += self.addCombinedLimits ( obj.theoryPredictions )
        #except Exception as e:
        #    output += "bla %s" % str(e)
        
        for theoryPrediction in obj._theoryPredictions:
            expRes = theoryPrediction.expResult
            # info = theoryPrediction.dataset.dataInfo
            dataId = theoryPrediction.dataId()
            txnames = [str(txname) for txname in theoryPrediction.txnames]
            txnames = sorted(list(set(txnames)))
            output += "\n"
            output += "---------------Analysis Label = " + expRes.globalInfo.id + "\n"
            output += "-------------------Dataset Label = " + str(dataId).replace("None","(UL)") + "\n"
            output += "-------------------Txname Labels = " + str(txnames) + "\n"
            output += "Analysis sqrts: " + str(expRes.globalInfo.sqrts) + \
                    "\n"
            
            output += "Theory prediction: " + str(theoryPrediction.xsection.value) + "\n"
            output += "Theory conditions:"
            
            if not theoryPrediction.conditions:
                output += "  " + str(theoryPrediction.conditions) + "\n"
            else:
                condlist = []
                for cond in theoryPrediction.conditions:
                    condlist.append(theoryPrediction.conditions[cond])
                output += str(condlist) + "\n"
                
            

            #Get upper limit for the respective prediction:
<<<<<<< HEAD
            if expRes.datasets[0].dataInfo.dataType == 'upperLimit':
                upperLimit = expRes.getUpperLimitFor(txname=theoryPrediction.txnames[0],mass=theoryPrediction.mass)
                upperLimitExp = expRes.getUpperLimitFor(txname=theoryPrediction.txnames[0],mass=theoryPrediction.mass,expected=True)
            elif expRes.datasets[0].dataInfo.dataType == 'efficiencyMap':
                upperLimit = expRes.getUpperLimitFor(dataID=theoryPrediction.dataset.dataInfo.dataId)              
                upperLimitExp = expRes.getUpperLimitFor(dataID=theoryPrediction.dataset.dataInfo.dataId,expected=True)
=======
            upperLimit = theoryPrediction.getUpperLimit(expected=False)
            upperLimitExp = theoryPrediction.getUpperLimit(expected=True)
>>>>>>> 4fbffec7

            output += "Observed experimental limit: " + str(upperLimit) + "\n"
            if not upperLimitExp is None:
                output += "Expected experimental limit: " + str(upperLimitExp) + "\n"
            output += "Observed r-Value: %s\n" %theoryPrediction.getRValue(expected=False)
            if not upperLimitExp is None:
                output += "Expected r-Value: %s\n" %theoryPrediction.getRValue(expected=True)
            if hasattr(theoryPrediction,'chi2') and not theoryPrediction.chi2 is None:
                output += "Chi2: " + str(theoryPrediction.chi2) + "\n"
                output += "Likelihood: " + str(theoryPrediction.likelihood) + "\n"

            if hasattr(self,"printextendedresults") and self.printextendedresults:
                if theoryPrediction.mass:
                    for ibr, br in enumerate(theoryPrediction.mass):
                        output += "Masses in branch %i: " % ibr + str(br) + "\n"                
                if not theoryPrediction.IDs[0]==0:
                    output += "Contributing elements: " + str(theoryPrediction.IDs) + "\n"
                for pidList in theoryPrediction.PIDs:
                    output += "PIDs:" + str(pidList) + "\n"


        return output


    def _formatUncovered(self, obj):
        """
        Format all uncovered data.
        
        :param obj: Uncovered object to be printed.
        """
                
        nprint = 10  # Number of missing topologies to be printed (ordered by cross sections)

        output = ""
        output += "\nTotal missing topology cross section (fb): %10.3E\n" %(obj.missingTopos.getTotalXsec())
        output += "Total cross section where we are outside the mass grid (fb): %10.3E\n" %(obj.outsideGrid.getTotalXsec())
        output += "Total cross section with longlived decays (fb): %10.3E\n" %(obj.longLived.getTotalXsec())
        output += "Total cross section with displaced decays (fb): %10.3E\n" %(obj.displaced.getTotalXsec())
        output += "Total cross section with MET decays (fb): %10.3E\n" %(obj.MET.getTotalXsec())
                                        
        output += "\nFull information on unconstrained cross sections\n"
        output += "================================================================================\n"
        
    
        for ix, uncovEntry in enumerate([obj.missingTopos, obj.outsideGrid, obj.longLived, obj.displaced, obj.MET]):
            if len(uncovEntry.generalElements) == 0:
                if ix == 0:
                    output += "No missing topologies found\n"
                elif ix == 1:
                    output += "No contributions outside the mass grid\n"
                elif ix == 2:
                    output += "No long-lived decays\n"
                elif ix == 3:
                    output += "No displaced decays\n"
                elif ix == 4:
                    output += "No MET decays\n"                      
            else:                    
                if ix==0:
                    output += "Missing topologies with the highest cross sections (up to " + str(nprint) + "):\n"
                elif ix==1:
                    output += "Contributions outside the mass grid (up to " + str(nprint) + "):\n"
                    
                elif ix==2:
                    output += "Missing topos: long-lived decays (up to %s entries), sqrts = %d TeV:\n" %(str(nprint),obj.missingTopos.sqrts.asNumber(TeV))
                    
                elif ix==3:
                    output += "Missing topos: displaced decays (up to %s entries), sqrts = %d TeV:\n" %(str(nprint),obj.missingTopos.sqrts.asNumber(TeV))
                    
                else:
                    output += "Missing topos: MET decays (up to %s entries), sqrts = %d TeV:\n" %(str(nprint),obj.missingTopos.sqrts.asNumber(TeV))                
                                
                output += "Sqrts (TeV)   Weight (fb)                  Element description\n"        
                for genEl in sorted(uncovEntry.generalElements, key=lambda x: x.missingX, reverse=True)[:nprint]:
                    output += "%5s         %10.3E    # %53s\n" % (str(obj.missingTopos.sqrts.asNumber(TeV)),genEl.missingX, str(genEl._outputDescription))
                    if hasattr(self, "addcoverageid") and self.addcoverageid:
                        contributing = []
                        for el in genEl._contributingElements:
                            contributing.append(el.elID)
                        output += "Contributing elements %s\n" % str(contributing)            
            output += "================================================================================\n"      
        
        return output
                      
class SummaryPrinter(TxTPrinter):
    """
    Printer class to handle the printing of one single summary output.
    It uses the facilities of the TxTPrinter.
    """

    def __init__(self, output = 'stdout', filename = None):
        TxTPrinter.__init__(self, output, filename)
        self.name = "summary"
        self.printingOrder = [OutputStatus,TheoryPredictionList, Uncovered]
        self.toPrint = [None]*len(self.printingOrder)
        
    
    def setOutPutFile(self,filename,overwrite=True,silent=False):
        """
        Set the basename for the text printer. The output filename will be
        filename.smodels.
        :param filename: Base filename
        :param overwrite: If True and the file already exists, it will be removed.
        :param silent: dont comment removing old files
        """        
        
        self.filename = filename +'.smodels'
        if overwrite and os.path.isfile(self.filename):
            if not silent:
                logger.warning("Removing old output file " + self.filename)
            os.remove(self.filename)
            
            
    def _formatTheoryPredictionList(self, obj):
        """
        Format data of the ResultList object.

        :param obj: A ResultList object to be printed.
        """
        obj.sortTheoryPredictions()

        if hasattr(self,"expandedsummary") and not self.expandedsummary:                       
            theoPredictions = [obj._theoryPredictions[0]]
        else:
            theoPredictions = obj._theoryPredictions

        output = ""

        rvalues = []
        output += "#Analysis  Sqrts  Cond_Violation  Theory_Value(fb)  Exp_limit(fb)  r  r_expected"
        output += "\n\n"
        
        for theoPred in theoPredictions:
            expResult = theoPred.expResult
            txnames = theoPred.txnames
            ul = theoPred.getUpperLimit(expected=False)
            signalRegion = theoPred.dataset.getID()
            if signalRegion is None:
                signalRegion = '(UL)'
            value = theoPred.xsection.value
            r = theoPred.getRValue(expected=False)
            r_expected = theoPred.getRValue(expected=True)
            rvalues.append(r)

            output += "%19s  " % (expResult.globalInfo.id)  # ana
            output += "%4s " % (expResult.globalInfo.sqrts/ TeV)  # sqrts
            output += "%5s " % theoPred.getmaxCondition()  # condition violation
            output += "%10.3E %10.3E " % (value.asNumber(fb), ul.asNumber(fb))  # theory cross section , expt upper limit
            
            
            if r_expected: output += "%10.3E %10.3E" % (r, r_expected)
            else: output += "%10.3E  N/A" %r
            output += "\n"
            output += " Signal Region:  "+signalRegion+"\n"
            txnameStr = str(sorted(list(set([str(tx) for tx in txnames]))))
            txnameStr = txnameStr.replace("'","").replace("[", "").replace("]","")
<<<<<<< HEAD
            output += " Txnames:  " + txnameStr + "\n"            
            if hasattr(theoPred,'expectedUL') and not theoPred.expectedUL is None:
=======
            output += " Txnames:  " + txnameStr + "\n"
            if hasattr(theoPred,'chi2') and not theoPred.chi2 is None:
>>>>>>> 4fbffec7
                output += " Chi2, Likelihood = %10.3E %10.3E\n" % (theoPred.chi2, theoPred.likelihood)            
            
            if not theoPred == obj._theoryPredictions[-1]: output += 80 * "-"+ "\n"

        output += "\n \n"
        output += 80 * "=" + "\n"
        output += "The highest r value is = " + str(max(rvalues)) + "\n"        

        return output
            
class PyPrinter(BasicPrinter):
    """
    Printer class to handle the printing of one single pythonic output
    """
    def __init__(self, output = 'stdout', filename = None):
        BasicPrinter.__init__(self, output, filename)
        self.name = "py"
        self.printingOrder = [OutputStatus,TopologyList,TheoryPredictionList,Uncovered]
        self.toPrint = [None]*len(self.printingOrder)
        
    def setOutPutFile(self,filename,overwrite=True,silent=False):
        """
        Set the basename for the text printer. The output filename will be
        filename.py.
        :param filename: Base filename
        :param overwrite: If True and the file already exists, it will be removed.
        :param silent: dont comment removing old files
        """        
        
        self.filename = filename +'.py'
        if overwrite and os.path.isfile(self.filename):
            if not silent:
                logger.warning("Removing old output file " + self.filename)
            os.remove(self.filename)

    def flush(self):
        """
        Write the python dictionaries generated by the object formatting
        to the defined output
        """
        
        outputDict = {}
        for obj in self.toPrint:
            if obj is None: continue
            output = self._formatObj(obj)   
            if not output: continue  #Skip empty output
            outputDict.update(output)
                
        output = 'smodelsOutput = '+str(outputDict)      
        if self.output == 'stdout':
            sys.stdout.write(output)
        elif self.output == 'file':
            if not self.filename:
                logger.error('Filename not defined for printer')
                return False
            with open(self.filename, "a") as outfile:                
                outfile.write(output)
                outfile.close()

        self.toPrint = [None]*len(self.printingOrder)
        ## it is a special feature of the python printer
        ## that we also return the output dictionary
        return outputDict


    def _formatTopologyList(self, obj):
        """
        Format data for a TopologyList object.

        :param obj: A TopologyList object to be printed.
        """
                
        if not hasattr(self,'addelementlist') or not self.addelementlist:
            return None

        elements = []

        for topo in obj:
            for el in topo.elementList:
                thisEl = self._formatElement(el)
                if thisEl: elements.append(thisEl)
                
        
        return {"Element": elements}


    def _formatElement(self, obj):
        """
        Format data for a Element object.

        :param obj: A Element object to be printed.
        """

        elDic = {}
        elDic["ID"] = obj.elID
        elDic["Particles"] = str(obj.getParticles())
        elDic["Masses (GeV)"] = [[m.asNumber(GeV) for m in br] for br in obj.getMasses()]
        elDic["PIDs"] = obj.getPIDs()
        elDic["Weights (fb)"] = {}
        sqrts = [info.sqrts.asNumber(TeV) for info in obj.weight.getInfo()]
        allsqrts = sorted(list(set(sqrts)))
        for ssqrts in allsqrts:
            sqrts = ssqrts * TeV
            xsecs = [xsec.value.asNumber(fb) for xsec in obj.weight.getXsecsFor(sqrts)]
            if len(xsecs) != 1:
                logger.warning("Element cross sections contain multiple values for %s .\
                Only the first cross section will be printed" %str(sqrts))
            xsecs = xsecs[0]
            sqrtsStr = 'xsec '+str(sqrts.asNumber(TeV))+' TeV'
            elDic["Weights (fb)"][sqrtsStr] = xsecs
        return elDic


    def _formatOutputStatus(self, obj):
        """
        Format data for a OutputStatus object.

        :param obj: A OutputStatus object to be printed.
        """

        infoDict = {}
        for key,val in obj.parameters.items():
            try:
                infoDict[key] = eval(val)
            except (NameError,TypeError):
                infoDict[key] = val        
        infoDict['file status'] = obj.filestatus
        infoDict['decomposition status'] = obj.status
        infoDict['warnings'] = obj.warnings
        infoDict['input file'] = obj.inputfile
        infoDict['database version'] = obj.databaseVersion
        infoDict['smodels version'] = obj.smodelsVersion
        return {'OutputStatus' : infoDict}


    def _formatTheoryPredictionList(self, obj):
        """
        Format data of the ResultList object.

        :param obj: A ResultList object to be printed.
        """

        obj.sortTheoryPredictions()
        
        ExptRes = []
        for theoryPrediction in obj._theoryPredictions:            
            expResult = theoryPrediction.expResult
            # dataset = theoryPrediction.dataset
            expID = expResult.globalInfo.id
            datasetID = theoryPrediction.dataId()
            dataType = theoryPrediction.dataType()
            ul = theoryPrediction.getUpperLimit()
            ulExpected = theoryPrediction.getUpperLimit(expected = True)
            if isinstance(ul,unum.Unum):
                ul = ul.asNumber(fb)
            if isinstance(ulExpected,unum.Unum):
                ulExpected = ulExpected.asNumber(fb)
            value = theoryPrediction.xsection.value.asNumber(fb)
            #txnames = [txname.txName for txname in theoryPrediction.txnames]
            txnamesDict = {}
            for el in theoryPrediction.elements:
                if not el.txname.txName in txnamesDict:
                    txnamesDict[el.txname.txName] = el.weight[0].value.asNumber(fb)
                else:
                    txnamesDict[el.txname.txName] += el.weight[0].value.asNumber(fb)            
            maxconds = theoryPrediction.getmaxCondition()
            mass = theoryPrediction.mass
            if mass:
                mass = [[m.asNumber(GeV) for m in mbr] for mbr in mass]
            else:
                mass = None
            sqrts = expResult.globalInfo.sqrts
            
            r = theoryPrediction.getRValue(expected=False)
            r_expected = theoryPrediction.getRValue(expected=True)
            
            resDict = {'maxcond': maxconds, 'theory prediction (fb)': value,
                        'upper limit (fb)': ul,
                        'expected upper limit (fb)': ulExpected,
                        'TxNames': sorted(txnamesDict.keys()),
                        'Mass (GeV)': mass,
                        'AnalysisID': expID,
                        'DataSetID' : datasetID,
                        'AnalysisSqrts (TeV)': sqrts.asNumber(TeV),
                        'lumi (fb-1)' : (expResult.globalInfo.lumi*fb).asNumber(),
                        'dataType' : dataType,
                        'r' : r, 'r_expected' : r_expected}  
            if hasattr(self,"addtxweights") and self.addtxweights:
                resDict['TxNames weights (fb)'] =  txnamesDict

            if hasattr(theoryPrediction,'chi2') and not theoryPrediction.chi2 is None:
                resDict['chi2'] = theoryPrediction.chi2
                resDict['likelihood'] = theoryPrediction.likelihood                
            ExptRes.append(resDict)
       

        return {'ExptRes' : ExptRes}


    def _formatDoc(self, obj):
        """
        Format a pyslha object to be printed as a dictionary

        :param obj: pyslha object
        """

        MINPAR = dict(obj.blocks['MINPAR'].entries)
        EXTPAR = dict(obj.blocks['EXTPAR'].entries)
        mass = OrderedDict(obj.blocks['MASS'].entries.items())
        chimix = {}
        for key in obj.blocks['NMIX'].entries:
            val = obj.blocks['NMIX'].entries[key]
            if key[0] != 1: continue
            newkey = 'N'+str(key[0])+str(key[1])
            chimix[newkey] = val
        chamix = {}
        for key in obj.blocks['UMIX'].entries:
            val = obj.blocks['UMIX'].entries[key]
            newkey = 'U'+str(key[0])+str(key[1])
            chamix[newkey] = val
        for key in obj.blocks['VMIX'].entries:
            val = obj.blocks['VMIX'].entries[key]
            newkey = 'V'+str(key[0])+str(key[1])
            chamix[newkey] = val
        stopmix = {}
        for key in obj.blocks['STOPMIX'].entries:
            val = obj.blocks['STOPMIX'].entries[key]
            newkey = 'ST'+str(key[0])+str(key[1])
            stopmix[newkey] = val
        sbotmix = {}
        for key in obj.blocks['SBOTMIX'].entries:
            val = obj.blocks['SBOTMIX'].entries[key]
            newkey = 'SB'+str(key[0])+str(key[1])
            sbotmix[newkey] = val

        return {'MINPAR' : MINPAR, 'chimix' : chimix, 'stopmix' : stopmix,
                'chamix' : chamix, 'MM' : {}, 'sbotmix' : sbotmix,
                'EXTPAR' : EXTPAR, 'mass' : mass}

    
    def _formatUncovered(self, obj):
        """
        Format data of the Uncovered object containing coverage info

        :param obj: A Uncovered object to be printed.
        """

        nprint = 10  # Number of missing topologies to be printed (ordered by cross sections)

        missedTopos = []
        
        obj.missingTopos.generalElements = sorted(obj.missingTopos.generalElements, 
                                        key=lambda x: [x.missingX,str(x)], 
                                        reverse=True)        
    
        for genEl in obj.missingTopos.generalElements[:nprint]:
            missed = {'sqrts (TeV)' : obj.sqrts.asNumber(TeV), 'weight (fb)' : genEl.missingX,
                                'element' : str(genEl._outputDescription)}          
            if hasattr(self,"addelementlist") and self.addelementlist:
                contributing = []
                for el in genEl._contributingElements:
                    contributing.append(el.elID)
                missed["element IDs"] = contributing
            missedTopos.append(missed)
            
        outsideGrid = []
        obj.outsideGrid.generalElements = sorted(obj.outsideGrid.generalElements, 
                                       key=lambda x: [x.missingX,str(x._outputDescription)], 
                                       reverse=True)        
        for genEl in obj.outsideGrid.generalElements[:nprint]:
            outside = {'sqrts (TeV)' : obj.sqrts.asNumber(TeV), 'weight (fb)' : genEl.missingX,
                                'element' : str(genEl._outputDescription)}      
            outsideGrid.append(outside)     

        longLived = []
        obj.longLived.generalElements = sorted(obj.longLived.generalElements, 
                                       key=lambda x: [x.missingX,str(x._outputDescription)], 
                                       reverse=True)        
        for genEl in obj.longLived.generalElements[:nprint]:
            long = {'sqrts (TeV)' : obj.sqrts.asNumber(TeV), 'weight (fb)' : genEl.missingX,
                                'element' : str(genEl._outputDescription)}      
            longLived.append(long)
            
        displaced = []
        obj.displaced.generalElements = sorted(obj.displaced.generalElements, 
                                       key=lambda x: [x.missingX,str(x._outputDescription)], 
                                       reverse=True)        
        for genEl in obj.displaced.generalElements[:nprint]:
            displ = {'sqrts (TeV)' : obj.sqrts.asNumber(TeV), 'weight (fb)' : genEl.missingX,
                                'element' : str(genEl._outputDescription)}      
            displaced.append(displ)
            
        MET = []
        obj.MET.generalElements = sorted(obj.MET.generalElements, 
                                       key=lambda x: [x.missingX,str(x._outputDescription)], 
                                       reverse=True)        
        for genEl in obj.MET.generalElements[:nprint]:
            met = {'sqrts (TeV)' : obj.sqrts.asNumber(TeV), 'weight (fb)' : genEl.missingX,
                                'element' : str(genEl._outputDescription)}      
            MET.append(met)                        

        return {'Missed Topologies': missedTopos, 'Long-lived' : longLived,
                     'Displaced': displaced, 'MET': MET, 'Outside Grid': outsideGrid}
    
class XmlPrinter(PyPrinter):
    """
    Printer class to handle the printing of one single XML output
    """
    def __init__(self, output = 'stdout', filename = None):
        PyPrinter.__init__(self, output, filename)
        self.name = "xml"
        self.printingOrder = [OutputStatus,TopologyList,TheoryPredictionList,Uncovered]
        self.toPrint = [None]*len(self.printingOrder)

        
    def setOutPutFile(self,filename,overwrite=True,silent=False):
        """
        Set the basename for the text printer. The output filename will be
        filename.xml.
        :param filename: Base filename
        :param overwrite: If True and the file already exists, it will be removed.
        :param silent: dont comment removing old files
        """        
        
        self.filename = filename +'.xml'
        if overwrite and os.path.isfile(self.filename):
            if not silent:
                logger.warning("Removing old output file " + self.filename)
            os.remove(self.filename)        


    def convertToElement(self,pyObj,parent,tag=""):
        """
        Convert a python object (list,dict,string,...)
        to a nested XML element tree.
        :param pyObj: python object (list,dict,string...)
        :param parent: XML Element parent
        :param tag: tag for the daughter element
        """

        tag = tag.replace(" ","_").replace("(","").replace(")","")
        if not isinstance(pyObj,list) and not isinstance(pyObj,dict):
            parent.text = str(pyObj).lstrip().rstrip()
        elif isinstance(pyObj,dict):
            for key,val in sorted(pyObj.items()):
                key = key.replace(" ","_").replace("(","").replace(")","")
                newElement = ElementTree.Element(key)
                self.convertToElement(val,newElement,tag=key)
                parent.append(newElement)
        elif isinstance(pyObj,list):
            parent.tag += '_List'
            for val in pyObj:
                newElement = ElementTree.Element(tag)
                self.convertToElement(val,newElement,tag)
                parent.append(newElement)


    def flush(self):
        """
        Get the python dictionaries generated by the object formatting
        to the defined output and convert to XML
        """

        outputDict = {}
        for iobj,obj in enumerate(self.toPrint):
            if obj is None: continue
            output = self._formatObj(obj)  # Conver to python dictionaries                        
            if not output: continue  #Skip empty output            
            outputDict.update(output)

        root = None
        #Convert from python dictionaries to xml:
        if outputDict:            
            root = ElementTree.Element('smodelsOutput')
            self.convertToElement(outputDict,root)
            rough_xml = ElementTree.tostring(root, 'utf-8')
            nice_xml = minidom.parseString(rough_xml).toprettyxml(indent="    ")                        
            if self.output == 'stdout':
                sys.stdout.write(nice_xml)
            elif self.output == 'file':
                if not self.filename:
                    logger.error('Filename not defined for printer')
                    return False
                with open(self.filename, "a") as outfile:
                    outfile.write(nice_xml)
                    outfile.close()
            ret = nice_xml

        self.toPrint = [None]*len(self.printingOrder)
        return root

class SLHAPrinter(TxTPrinter):
    """
    Printer class to handle the printing of slha format summary output.
    It uses the facilities of the TxTPrinter.
    """

    def __init__(self, output = 'file', filename = None):
        TxTPrinter.__init__(self, output, filename)
        self.name = "slha"
        self.docompress = 0
        self.printingOrder = [OutputStatus,TheoryPredictionList, Uncovered]
        self.toPrint = [None]*len(self.printingOrder)


    def setOutPutFile(self,filename,overwrite=True,silent=False):
        """
        Set the basename for the text printer. The output filename will be
        filename.smodels.
        :param filename: Base filename
        :param overwrite: If True and the file already exists, it will be removed.
        :param silent: dont comment removing old files
        """

        self.filename = filename +'.smodelsslha'
        if overwrite and os.path.isfile(self.filename):
            if not silent:
                logger.warning("Removing old output file " + self.filename)
            os.remove(self.filename)

    def _formatOutputStatus(self, obj):
        
        smodelsversion = obj.smodelsVersion
        if not smodelsversion.startswith("v"): smodelsversion = "v" + smodelsversion
        output = "BLOCK SModelS_Settings\n"
        output += " 0 %-25s #SModelS version\n" %(smodelsversion)
        output += " 1 %-25s #database version\n" %(obj.databaseVersion.replace(" ",""))
        output += " 2 %-25s #maximum condition violation\n" % (obj.parameters['maxcond'])
        output += " 3 %-25s #compression (0 off, 1 on)\n" % (self.docompress)
        output += " 4 %-25s #minimum mass gap for mass compression [GeV]\n" % (obj.parameters['minmassgap'])
        output += " 5 %-25s #sigmacut [fb]\n\n" % (obj.parameters['sigmacut'])
        return output

    def _formatTheoryPredictionList(self, obj):
        output = "BLOCK SModelS_Exclusion\n"
        if len(obj._theoryPredictions)==0:
            excluded = -1
        else:
            firstResult = obj._theoryPredictions[0]
            r = firstResult.getR()
            if r > 1: excluded = 1
            else: excluded = 0
        output += " 0 0 %-30s #output status (-1 not tested, 0 not excluded, 1 excluded)\n" % (excluded)
        if excluded == 0: rList = [firstResult]
        elif excluded == 1: rList = obj._theoryPredictions
        else: rList = []
        cter = 1
        for theoPred in rList:
            expResult = theoPred.expResult
            txnames = theoPred.txnames
            signalRegion  = theoPred.dataId()
            if signalRegion is None:
                signalRegion = '(UL)'
            r = theoPred.getRValue()
            r_expected = theoPred.getRValue()
            txnameStr = str(sorted(list(set([str(tx) for tx in txnames]))))
            txnameStr = txnameStr.replace("'","").replace("[", "").replace("]","")

            if r <1 and not excluded == 0: break
            output += " %d 0 %-30s #txname \n" % (cter, txnameStr )
            output += " %d 1 %-30.3E #r value\n" % (cter, r)
            if not r_expected: output += " %d 2 N/A                            #expected r value\n" % (cter)
            else: output += " %d 2 %-30.3E #expected r value\n" % (cter, r_expected)
            output += " %d 3 %-30.2f #condition violation\n" % (cter, theoPred.getmaxCondition())
            output += " %d 4 %-30s #analysis\n" % (cter, expResult.globalInfo.id)
            output += " %d 5 %-30s #signal region \n" %(cter, signalRegion.replace(" ","_"))
            if hasattr(theoPred,'chi2') and not theoPred.chi2 is None:
                output += " %d 6 %-30.3E #Chi2\n" % (cter, theoPred.chi2)
                output += " %d 7 %-30.3E #Likelihood\n" % (cter, theoPred.likelihood)
            else:
                output += " %d 6 N/A                            #Chi2\n" % (cter)
                output += " %d 7 N/A                            #Likelihood\n" % (cter)
            output += "\n"
            cter += 1
        return output

    def _formatUncovered(self, obj):
        output = ""
        for ix, uncovEntry in enumerate([obj.missingTopos, obj.outsideGrid]):
            if ix==0: output += "BLOCK SModelS_Missing_Topos #sqrts[TeV] weight[fb] description\n"
            else: output += "\nBLOCK SModelS_Outside_Grid #sqrts[TeV] weight[fb] description\n"
            cter = 0
            for t in sorted(uncovEntry.generalElements, key=lambda x: x.missingX, reverse=True):
                output += " %d %d %10.3E %s\n" % (cter, obj.missingTopos.sqrts/TeV, t.weight, str(t.name))
                cter += 1
                if cter > 9: break
        for ix, uncovEntry in enumerate([obj.longCascade, obj.asymmetricBranches]):
            if ix==0: output += "\nBLOCK SModelS_Long_Cascade #Mother1 Mother2 Weight[fb] allMothers\n"
            else: output += "\nBLOCK SModelS_Asymmetric_Branches #Mother1 Mother2 Weight[fb] allMothers\n"
            cter = 0
            for ent in uncovEntry.getSorted(obj.sqrts):
                output += " %d %s %s %10.3E %s\n" %(cter, ent.motherPIDs[0][0], ent.motherPIDs[0][1], ent.getWeight(), str(ent.motherPIDs).replace(" ",""))
                cter += 1
                if cter > 9: break
        return output

<|MERGE_RESOLUTION|>--- conflicted
+++ resolved
@@ -12,27 +12,26 @@
 
 from __future__ import print_function
 import sys,os
-<<<<<<< HEAD
 from smodels.theory.topology import TopologyList
 from smodels.theory.theoryPrediction import TheoryPredictionList
-=======
-from smodels.theory.topology import TopologyList 
->>>>>>> 4fbffec7
 from smodels.experiment.databaseObj import ExpResultList
 from smodels.tools.ioObjects import OutputStatus
 from smodels.tools.coverage import Uncovered
 from smodels.tools.physicsUnits import GeV, fb, TeV
+from smodels.theory.exceptions import SModelSTheoryError as SModelSError
 from smodels.tools.smodelsLogging import logger
 from collections import OrderedDict
 from xml.dom import minidom
 from xml.etree import ElementTree
-import unum
+
+
 
 class MPrinter(object):
     """
     Master Printer class to handle the Printers (one printer/output type)
-    """
     
+    :ivar printerList: list
+    """
     def __init__(self):
         
         self.name = "master"
@@ -48,7 +47,6 @@
         #Define the printer types and the printer-specific options:
         printerTypes = parser.get("printer", "outputType").split(",")        
         for prt in printerTypes:
-            prt = prt.strip() ## trailing spaces shouldnt matter
             if prt == 'python':
                 newPrinter = PyPrinter(output = 'file')                
             elif prt == 'summary':        
@@ -92,18 +90,17 @@
         for prt in self.Printers.values():
             prt.addObj(obj)
             
-    def setOutPutFiles(self,filename,silent=False):
+    def setOutPutFiles(self,filename):
         """
         Set the basename for the output files. Each printer will
         use this file name appended of the respective extension 
         (i.e. .py for a python printer, .smodels for a summary printer,...)
         
         :param filename: Input file name
-        :param silent: dont comment removing old files
         """
         
         for printer in self.Printers.values():
-            printer.setOutPutFile(filename,silent=silent)
+            printer.setOutPutFile(filename)
 
 
     def flush(self):
@@ -172,6 +169,7 @@
         :return: True if the object has been added to the output. If the object does not belong
                 to the pre-defined printing list toPrint, returns False.
         """
+        
         for iobj,objType in enumerate(self.printingOrder):
             if isinstance(obj,objType):
                 self.toPrint[iobj] = obj
@@ -194,21 +192,21 @@
         or file and remove them from the printer.
         """
         ret=""
-        
+
         for obj in self.toPrint:
-            if obj is None: continue
-            output = self._formatObj(obj)                
-            if not output: continue  #Skip empty output                
-            ret += output
-            if self.output == 'stdout':
-                sys.stdout.write(output)
-            elif self.output == 'file':
-                if not self.filename:
-                    logger.error('Filename not defined for printer')
-                    return False   
-                with self.openOutFile(self.filename, "a") as outfile:
-                    outfile.write(output)
-                    outfile.close()
+                if obj is None: continue
+                output = self._formatObj(obj)                
+                if not output: continue  #Skip empty output                
+                ret += output
+                if self.output == 'stdout':
+                    sys.stdout.write(output)
+                elif self.output == 'file':
+                    if not self.filename:
+                        logger.error('Filename not defined for printer')
+                        return False   
+                    with self.openOutFile(self.filename, "a") as outfile:
+                        outfile.write(output)
+                        outfile.close()
 
         self.toPrint = [None]*len(self.printingOrder)  #Reset printing objects
         return ret
@@ -221,6 +219,7 @@
         :param obj: A object to be printed. Must match one of the types defined in formatObj
 
         """
+
         typeStr = type(obj).__name__
         try:
             formatFunction = getattr(self,'_format'+typeStr)
@@ -229,6 +228,7 @@
             logger.debug('Error formating object %s: \n %s' %(typeStr,e))
             return False
 
+
 class TxTPrinter(BasicPrinter):
     """
     Printer class to handle the printing of one single text output
@@ -240,20 +240,18 @@
                              TheoryPredictionList,Uncovered]
         self.toPrint = [None]*len(self.printingOrder)        
         
-    def setOutPutFile(self,filename,overwrite=True,silent=False):
+    def setOutPutFile(self,filename,overwrite=True):
         """
         Set the basename for the text printer. The output filename will be
         filename.log.
         
         :param filename: Base filename
         :param overwrite: If True and the file already exists, it will be removed.
-        :param silent: dont comment removing old files
         """        
         
         self.filename = filename +'.' + self.name    
         if overwrite and os.path.isfile(self.filename):
-            if not silent:
-                logger.warning("Removing old output file " + self.filename)
+            logger.warning("Removing old output file " + self.filename)
             os.remove(self.filename)
             
     def _formatDoc(self,obj):
@@ -327,7 +325,7 @@
         """
         Format data for a Element object.
 
-        :param obj: An Element object to be printed.
+        :param obj: A Element object to be printed.
         """
 
         output = ""
@@ -359,7 +357,6 @@
         if not hasattr(self,"printdatabase") or not self.printdatabase:
             return None
 
-        
         output = ""
         
         output += "   ======================================================= \n"
@@ -367,9 +364,11 @@
         output += " || \t \t Selected Experimental Results \t \t ||\n"
         output += " || \t \t\t\t\t\t\t || \n"
         output += "   ======================================================= \n"
+        
 
         for expRes in obj.expResultList:    
             output += self._formatExpResult(expRes)
+
         return output+"\n"
 
 
@@ -379,13 +378,12 @@
 
         :param obj: A ExpResult object to be printed.
         """
-        
+
         txnames = []
-        for dataset in obj.datasets:            
+        for dataset in obj.datasets:
             for txname in dataset.txnameList:
                 tx = txname.txName
-                if not tx in txnames:
-                    txnames.append(tx)
+                if not tx in txnames: txnames.append(tx)
 
         txnames = sorted(txnames)
         output = ""
@@ -406,12 +404,8 @@
 
         return output
     
-<<<<<<< HEAD
 
     def _formatTheoryPredictionList(self, obj):
-=======
-    def _formatResultList(self, obj):
->>>>>>> 4fbffec7
         """
         Format data for a ResultList object.
 
@@ -425,27 +419,19 @@
         output += " || \t \t\t\t\t\t\t || \n"
         output += "   ======================================================= \n"
                 
-        #try:
-        #    output += self.addCombinedLimits ( obj.theoryPredictions )
-        #except Exception as e:
-        #    output += "bla %s" % str(e)
         
         for theoryPrediction in obj._theoryPredictions:
             expRes = theoryPrediction.expResult
-            # info = theoryPrediction.dataset.dataInfo
-            dataId = theoryPrediction.dataId()
-            txnames = [str(txname) for txname in theoryPrediction.txnames]
-            txnames = sorted(list(set(txnames)))
+            info = theoryPrediction.dataset.dataInfo
             output += "\n"
             output += "---------------Analysis Label = " + expRes.globalInfo.id + "\n"
-            output += "-------------------Dataset Label = " + str(dataId).replace("None","(UL)") + "\n"
-            output += "-------------------Txname Labels = " + str(txnames) + "\n"
+            output += "-------------------Dataset Label = " + str(info.dataId).replace("None","(UL)") + "\n"
+            output += "-------------------Txname Labels = " + str([str(txname) for txname in theoryPrediction.txnames]) + "\n"
             output += "Analysis sqrts: " + str(expRes.globalInfo.sqrts) + \
                     "\n"
             
             output += "Theory prediction: " + str(theoryPrediction.xsection.value) + "\n"
             output += "Theory conditions:"
-            
             if not theoryPrediction.conditions:
                 output += "  " + str(theoryPrediction.conditions) + "\n"
             else:
@@ -453,21 +439,10 @@
                 for cond in theoryPrediction.conditions:
                     condlist.append(theoryPrediction.conditions[cond])
                 output += str(condlist) + "\n"
-                
-            
 
             #Get upper limit for the respective prediction:
-<<<<<<< HEAD
-            if expRes.datasets[0].dataInfo.dataType == 'upperLimit':
-                upperLimit = expRes.getUpperLimitFor(txname=theoryPrediction.txnames[0],mass=theoryPrediction.mass)
-                upperLimitExp = expRes.getUpperLimitFor(txname=theoryPrediction.txnames[0],mass=theoryPrediction.mass,expected=True)
-            elif expRes.datasets[0].dataInfo.dataType == 'efficiencyMap':
-                upperLimit = expRes.getUpperLimitFor(dataID=theoryPrediction.dataset.dataInfo.dataId)              
-                upperLimitExp = expRes.getUpperLimitFor(dataID=theoryPrediction.dataset.dataInfo.dataId,expected=True)
-=======
             upperLimit = theoryPrediction.getUpperLimit(expected=False)
             upperLimitExp = theoryPrediction.getUpperLimit(expected=True)
->>>>>>> 4fbffec7
 
             output += "Observed experimental limit: " + str(upperLimit) + "\n"
             if not upperLimitExp is None:
@@ -551,6 +526,7 @@
         
         return output
                       
+
 class SummaryPrinter(TxTPrinter):
     """
     Printer class to handle the printing of one single summary output.
@@ -564,19 +540,17 @@
         self.toPrint = [None]*len(self.printingOrder)
         
     
-    def setOutPutFile(self,filename,overwrite=True,silent=False):
+    def setOutPutFile(self,filename,overwrite=True):
         """
         Set the basename for the text printer. The output filename will be
         filename.smodels.
         :param filename: Base filename
         :param overwrite: If True and the file already exists, it will be removed.
-        :param silent: dont comment removing old files
         """        
         
         self.filename = filename +'.smodels'
         if overwrite and os.path.isfile(self.filename):
-            if not silent:
-                logger.warning("Removing old output file " + self.filename)
+            logger.warning("Removing old output file " + self.filename)
             os.remove(self.filename)
             
             
@@ -598,48 +572,53 @@
         rvalues = []
         output += "#Analysis  Sqrts  Cond_Violation  Theory_Value(fb)  Exp_limit(fb)  r  r_expected"
         output += "\n\n"
-        
         for theoPred in theoPredictions:
             expResult = theoPred.expResult
+            datasetID = theoPred.dataset.dataInfo.dataId
+            dataType = expResult.datasets[0].dataInfo.dataType
             txnames = theoPred.txnames
-            ul = theoPred.getUpperLimit(expected=False)
-            signalRegion = theoPred.dataset.getID()
-            if signalRegion is None:
-                signalRegion = '(UL)'
+            if dataType == 'upperLimit':
+                ul = expResult.getUpperLimitFor(txname=theoPred.txnames[0],mass=theoPred.mass)
+                ul_expected = expResult.getUpperLimitFor(txname=theoPred.txnames[0],mass=theoPred.mass, expected=True)
+                signalRegion  = '(UL)'
+            elif dataType == 'efficiencyMap':
+                ul = expResult.getUpperLimitFor(dataID=datasetID)
+                ul_expected = expResult.getUpperLimitFor(dataID=datasetID, expected=True)
+                signalRegion  = theoPred.dataset.dataInfo.dataId
+            else:
+                logger.error("Unknown dataType %s" %(str(dataType)))
+                raise SModelSError()
             value = theoPred.xsection.value
-            r = theoPred.getRValue(expected=False)
-            r_expected = theoPred.getRValue(expected=True)
+
+            r = (value/ul).asNumber()
+            if type(ul_expected)==type(None): r_expected = None
+            else: r_expected = (value/ul_expected).asNumber()
             rvalues.append(r)
 
             output += "%19s  " % (expResult.globalInfo.id)  # ana
             output += "%4s " % (expResult.globalInfo.sqrts/ TeV)  # sqrts
             output += "%5s " % theoPred.getmaxCondition()  # condition violation
             output += "%10.3E %10.3E " % (value.asNumber(fb), ul.asNumber(fb))  # theory cross section , expt upper limit
-            
-            
             if r_expected: output += "%10.3E %10.3E" % (r, r_expected)
             else: output += "%10.3E  N/A" %r
             output += "\n"
             output += " Signal Region:  "+signalRegion+"\n"
-            txnameStr = str(sorted(list(set([str(tx) for tx in txnames]))))
+            txnameStr = str([str(tx) for tx in txnames])
             txnameStr = txnameStr.replace("'","").replace("[", "").replace("]","")
-<<<<<<< HEAD
-            output += " Txnames:  " + txnameStr + "\n"            
+            output += " Txnames:  " + txnameStr + "\n"
             if hasattr(theoPred,'expectedUL') and not theoPred.expectedUL is None:
-=======
-            output += " Txnames:  " + txnameStr + "\n"
-            if hasattr(theoPred,'chi2') and not theoPred.chi2 is None:
->>>>>>> 4fbffec7
                 output += " Chi2, Likelihood = %10.3E %10.3E\n" % (theoPred.chi2, theoPred.likelihood)            
             
-            if not theoPred == obj._theoryPredictions[-1]: output += 80 * "-"+ "\n"
+            if not theoPred == obj.theoryPredictions[-1]: output += 80 * "-"+ "\n"
 
         output += "\n \n"
         output += 80 * "=" + "\n"
-        output += "The highest r value is = " + str(max(rvalues)) + "\n"        
+        output += "The highest r value is = " + str(max(rvalues)) + "\n"
 
         return output
             
+
+
 class PyPrinter(BasicPrinter):
     """
     Printer class to handle the printing of one single pythonic output
@@ -647,22 +626,20 @@
     def __init__(self, output = 'stdout', filename = None):
         BasicPrinter.__init__(self, output, filename)
         self.name = "py"
-        self.printingOrder = [OutputStatus,TopologyList,TheoryPredictionList,Uncovered]
+        self.printingOrder = [OutputStatus,TopologyList,ResultList,Uncovered]
         self.toPrint = [None]*len(self.printingOrder)
         
-    def setOutPutFile(self,filename,overwrite=True,silent=False):
+    def setOutPutFile(self,filename,overwrite=True):
         """
         Set the basename for the text printer. The output filename will be
         filename.py.
         :param filename: Base filename
         :param overwrite: If True and the file already exists, it will be removed.
-        :param silent: dont comment removing old files
         """        
         
         self.filename = filename +'.py'
         if overwrite and os.path.isfile(self.filename):
-            if not silent:
-                logger.warning("Removing old output file " + self.filename)
+            logger.warning("Removing old output file " + self.filename)
             os.remove(self.filename)
 
     def flush(self):
@@ -674,7 +651,7 @@
         outputDict = {}
         for obj in self.toPrint:
             if obj is None: continue
-            output = self._formatObj(obj)   
+            output = self._formatObj(obj)                
             if not output: continue  #Skip empty output
             outputDict.update(output)
                 
@@ -765,32 +742,37 @@
         return {'OutputStatus' : infoDict}
 
 
-    def _formatTheoryPredictionList(self, obj):
+    def _formatResultList(self, obj):
         """
         Format data of the ResultList object.
 
         :param obj: A ResultList object to be printed.
         """
 
-        obj.sortTheoryPredictions()
+        obj.sort()
         
         ExptRes = []
-        for theoryPrediction in obj._theoryPredictions:            
+        for theoryPrediction in obj.theoryPredictions:            
             expResult = theoryPrediction.expResult
-            # dataset = theoryPrediction.dataset
+            dataset = theoryPrediction.dataset
             expID = expResult.globalInfo.id
-            datasetID = theoryPrediction.dataId()
-            dataType = theoryPrediction.dataType()
-            ul = theoryPrediction.getUpperLimit()
-            ulExpected = theoryPrediction.getUpperLimit(expected = True)
-            if isinstance(ul,unum.Unum):
-                ul = ul.asNumber(fb)
-            if isinstance(ulExpected,unum.Unum):
-                ulExpected = ulExpected.asNumber(fb)
-            value = theoryPrediction.xsection.value.asNumber(fb)
-            #txnames = [txname.txName for txname in theoryPrediction.txnames]
+            datasetID = dataset.dataInfo.dataId
+            dataType = dataset.dataInfo.dataType
+            if dataType == 'upperLimit':
+                ul = expResult.getUpperLimitFor(txname=theoryPrediction.txnames[0],
+                                                mass=theoryPrediction.mass)
+                ulExpected = None
+            elif dataType == 'efficiencyMap':
+                ul = expResult.getUpperLimitFor(dataID=datasetID)
+                ulExpected = expResult.getUpperLimitFor(dataID=datasetID, expected=True).asNumber(fb)
+            else:
+                logger.error("Unknown dataType %s" %(str(dataType)))
+                continue            
+            value = theoryPrediction.xsection.value
+            sqrts = dataset.globalInfo.sqrts
+            cluster = theoryPrediction.cluster
             txnamesDict = {}
-            for el in theoryPrediction.elements:
+            for el in cluster.elements:
                 if not el.txname.txName in txnamesDict:
                     txnamesDict[el.txname.txName] = el.weight[0].value.asNumber(fb)
                 else:
@@ -801,30 +783,27 @@
                 mass = [[m.asNumber(GeV) for m in mbr] for mbr in mass]
             else:
                 mass = None
-            sqrts = expResult.globalInfo.sqrts
-            
-            r = theoryPrediction.getRValue(expected=False)
-            r_expected = theoryPrediction.getRValue(expected=True)
-            
-            resDict = {'maxcond': maxconds, 'theory prediction (fb)': value,
-                        'upper limit (fb)': ul,
+            
+            resDict = {'maxcond': maxconds, 'theory prediction (fb)': value.asNumber(fb),
+                        'upper limit (fb)': ul.asNumber(fb),
                         'expected upper limit (fb)': ulExpected,
                         'TxNames': sorted(txnamesDict.keys()),
                         'Mass (GeV)': mass,
                         'AnalysisID': expID,
                         'DataSetID' : datasetID,
                         'AnalysisSqrts (TeV)': sqrts.asNumber(TeV),
-                        'lumi (fb-1)' : (expResult.globalInfo.lumi*fb).asNumber(),
-                        'dataType' : dataType,
-                        'r' : r, 'r_expected' : r_expected}  
+                        'lumi (fb-1)' : (dataset.globalInfo.lumi*fb).asNumber(),
+                        'dataType' : dataType}  
             if hasattr(self,"addtxweights") and self.addtxweights:
                 resDict['TxNames weights (fb)'] =  txnamesDict
-
             if hasattr(theoryPrediction,'chi2') and not theoryPrediction.chi2 is None:
                 resDict['chi2'] = theoryPrediction.chi2
                 resDict['likelihood'] = theoryPrediction.likelihood                
             ExptRes.append(resDict)
-       
+
+        ExptRes = sorted(ExptRes, key=lambda res: [res['theory prediction (fb)'],res['TxNames'],
+                                                   res['AnalysisID'],res['DataSetID']])
+        
 
         return {'ExptRes' : ExptRes}
 
@@ -881,59 +860,64 @@
 
         missedTopos = []
         
-        obj.missingTopos.generalElements = sorted(obj.missingTopos.generalElements, 
-                                        key=lambda x: [x.missingX,str(x)], 
+        
+        for topo in obj.missingTopos.topos:
+            if topo.value > 0.: continue
+            for el in topo.contributingElements:
+                topo.value += el.missingX
+        obj.missingTopos.topos = sorted(obj.missingTopos.topos, 
+                                        key=lambda x: [x.value,str(x.topo)], 
                                         reverse=True)        
     
-        for genEl in obj.missingTopos.generalElements[:nprint]:
-            missed = {'sqrts (TeV)' : obj.sqrts.asNumber(TeV), 'weight (fb)' : genEl.missingX,
-                                'element' : str(genEl._outputDescription)}          
+        for topo in obj.missingTopos.topos[:nprint]:
+            missed = {'sqrts (TeV)' : obj.sqrts.asNumber(TeV), 'weight (fb)' : topo.value,
+                                'element' : str(topo.topo)}           
             if hasattr(self,"addelementlist") and self.addelementlist:
                 contributing = []
-                for el in genEl._contributingElements:
+                for el in topo.contributingElements:
                     contributing.append(el.elID)
                 missed["element IDs"] = contributing
             missedTopos.append(missed)
             
         outsideGrid = []
-        obj.outsideGrid.generalElements = sorted(obj.outsideGrid.generalElements, 
-                                       key=lambda x: [x.missingX,str(x._outputDescription)], 
+        for topo in obj.outsideGrid.topos:
+            if topo.value > 0.: continue
+            for el in topo.contributingElements:
+                topo.value += el.missingX
+        obj.outsideGrid.topos = sorted(obj.outsideGrid.topos, 
+                                       key=lambda x: [x.value,str(x.topo)], 
                                        reverse=True)        
-        for genEl in obj.outsideGrid.generalElements[:nprint]:
-            outside = {'sqrts (TeV)' : obj.sqrts.asNumber(TeV), 'weight (fb)' : genEl.missingX,
-                                'element' : str(genEl._outputDescription)}      
+        for topo in obj.outsideGrid.topos[:nprint]:
+            outside = {'sqrts (TeV)' : obj.sqrts.asNumber(TeV), 'weight (fb)' : topo.value,
+                                'element' : str(topo.topo)}      
             outsideGrid.append(outside)     
-
-        longLived = []
-        obj.longLived.generalElements = sorted(obj.longLived.generalElements, 
-                                       key=lambda x: [x.missingX,str(x._outputDescription)], 
-                                       reverse=True)        
-        for genEl in obj.longLived.generalElements[:nprint]:
-            long = {'sqrts (TeV)' : obj.sqrts.asNumber(TeV), 'weight (fb)' : genEl.missingX,
-                                'element' : str(genEl._outputDescription)}      
-            longLived.append(long)
-            
-        displaced = []
-        obj.displaced.generalElements = sorted(obj.displaced.generalElements, 
-                                       key=lambda x: [x.missingX,str(x._outputDescription)], 
-                                       reverse=True)        
-        for genEl in obj.displaced.generalElements[:nprint]:
-            displ = {'sqrts (TeV)' : obj.sqrts.asNumber(TeV), 'weight (fb)' : genEl.missingX,
-                                'element' : str(genEl._outputDescription)}      
-            displaced.append(displ)
-            
-        MET = []
-        obj.MET.generalElements = sorted(obj.MET.generalElements, 
-                                       key=lambda x: [x.missingX,str(x._outputDescription)], 
-                                       reverse=True)        
-        for genEl in obj.MET.generalElements[:nprint]:
-            met = {'sqrts (TeV)' : obj.sqrts.asNumber(TeV), 'weight (fb)' : genEl.missingX,
-                                'element' : str(genEl._outputDescription)}      
-            MET.append(met)                        
-
-        return {'Missed Topologies': missedTopos, 'Long-lived' : longLived,
-                     'Displaced': displaced, 'MET': MET, 'Outside Grid': outsideGrid}
+        
+        longCascades = []        
+        obj.longCascade.classes = sorted(obj.longCascade.classes, 
+                                         key=lambda x: [x.getWeight(),x.motherPIDs], 
+                                         reverse=True)        
+        for cascadeEntry in obj.longCascade.classes[:nprint]:
+            longc = {'sqrts (TeV)' : obj.sqrts.asNumber(TeV),
+                     'weight (fb)' : cascadeEntry.getWeight(), 
+                     'mother PIDs' : cascadeEntry.motherPIDs}        
+            longCascades.append(longc)
+        
+        asymmetricBranches = []
+        obj.asymmetricBranches.classes = sorted(obj.asymmetricBranches.classes, 
+                                                key=lambda x: [x.getWeight(),x.motherPIDs],
+                                                reverse=True)
+        for asymmetricEntry in obj.asymmetricBranches.classes[:nprint]:
+            asymmetric = {'sqrts (TeV)' : obj.sqrts.asNumber(TeV), 
+                    'weight (fb)' : asymmetricEntry.getWeight(),
+                    'mother PIDs' : asymmetricEntry.motherPIDs}         
+            asymmetricBranches.append(asymmetric)
+
+
+        return {'Missed Topologies': missedTopos, 'Long Cascades' : longCascades,
+                     'Asymmetric Branches': asymmetricBranches, 'Outside Grid': outsideGrid}
     
+
+
 class XmlPrinter(PyPrinter):
     """
     Printer class to handle the printing of one single XML output
@@ -941,23 +925,21 @@
     def __init__(self, output = 'stdout', filename = None):
         PyPrinter.__init__(self, output, filename)
         self.name = "xml"
-        self.printingOrder = [OutputStatus,TopologyList,TheoryPredictionList,Uncovered]
+        self.printingOrder = [OutputStatus,TopologyList,ResultList,Uncovered]
         self.toPrint = [None]*len(self.printingOrder)
 
         
-    def setOutPutFile(self,filename,overwrite=True,silent=False):
+    def setOutPutFile(self,filename,overwrite=True):
         """
         Set the basename for the text printer. The output filename will be
         filename.xml.
         :param filename: Base filename
         :param overwrite: If True and the file already exists, it will be removed.
-        :param silent: dont comment removing old files
         """        
         
         self.filename = filename +'.xml'
         if overwrite and os.path.isfile(self.filename):
-            if not silent:
-                logger.warning("Removing old output file " + self.filename)
+            logger.warning("Removing old output file " + self.filename)
             os.remove(self.filename)        
 
 
@@ -994,7 +976,7 @@
         """
 
         outputDict = {}
-        for iobj,obj in enumerate(self.toPrint):
+        for obj in self.toPrint:
             if obj is None: continue
             output = self._formatObj(obj)  # Conver to python dictionaries                        
             if not output: continue  #Skip empty output            
@@ -1016,7 +998,6 @@
                 with open(self.filename, "a") as outfile:
                     outfile.write(nice_xml)
                     outfile.close()
-            ret = nice_xml
 
         self.toPrint = [None]*len(self.printingOrder)
         return root
@@ -1031,23 +1012,21 @@
         TxTPrinter.__init__(self, output, filename)
         self.name = "slha"
         self.docompress = 0
-        self.printingOrder = [OutputStatus,TheoryPredictionList, Uncovered]
+        self.printingOrder = [OutputStatus,ResultList, Uncovered]
         self.toPrint = [None]*len(self.printingOrder)
 
 
-    def setOutPutFile(self,filename,overwrite=True,silent=False):
+    def setOutPutFile(self,filename,overwrite=True):
         """
         Set the basename for the text printer. The output filename will be
         filename.smodels.
         :param filename: Base filename
         :param overwrite: If True and the file already exists, it will be removed.
-        :param silent: dont comment removing old files
         """
 
         self.filename = filename +'.smodelsslha'
         if overwrite and os.path.isfile(self.filename):
-            if not silent:
-                logger.warning("Removing old output file " + self.filename)
+            logger.warning("Removing old output file " + self.filename)
             os.remove(self.filename)
 
     def _formatOutputStatus(self, obj):
@@ -1063,29 +1042,41 @@
         output += " 5 %-25s #sigmacut [fb]\n\n" % (obj.parameters['sigmacut'])
         return output
 
-    def _formatTheoryPredictionList(self, obj):
+    def _formatResultList(self, obj):
         output = "BLOCK SModelS_Exclusion\n"
-        if len(obj._theoryPredictions)==0:
+        if obj.isEmpty():
             excluded = -1
         else:
-            firstResult = obj._theoryPredictions[0]
-            r = firstResult.getR()
+            firstResult = obj.theoryPredictions[0]
+            r = obj.getR(firstResult)
             if r > 1: excluded = 1
             else: excluded = 0
         output += " 0 0 %-30s #output status (-1 not tested, 0 not excluded, 1 excluded)\n" % (excluded)
         if excluded == 0: rList = [firstResult]
-        elif excluded == 1: rList = obj._theoryPredictions
+        elif excluded == 1: rList = obj.theoryPredictions
         else: rList = []
         cter = 1
         for theoPred in rList:
             expResult = theoPred.expResult
+            datasetID = theoPred.dataset.dataInfo.dataId
+            dataType = expResult.datasets[0].dataInfo.dataType
             txnames = theoPred.txnames
-            signalRegion  = theoPred.dataId()
-            if signalRegion is None:
-                signalRegion = '(UL)'
-            r = theoPred.getRValue()
-            r_expected = theoPred.getRValue()
-            txnameStr = str(sorted(list(set([str(tx) for tx in txnames]))))
+            if dataType == 'upperLimit':
+                ul = expResult.getUpperLimitFor(txname=theoPred.txnames[0],mass=theoPred.mass)
+                ul_expected = expResult.getUpperLimitFor(txname=theoPred.txnames[0],mass=theoPred.mass, expected=True)
+                signalRegion  = '(UL)'
+            elif dataType == 'efficiencyMap':
+                ul = expResult.getUpperLimitFor(dataID=datasetID)
+                ul_expected = expResult.getUpperLimitFor(dataID=datasetID, expected=True)
+                signalRegion  = theoPred.dataset.dataInfo.dataId
+            else:
+                logger.error("Unknown dataType %s" %(str(dataType)))
+                raise SModelSError()
+            value = theoPred.xsection.value
+            r = (value/ul).asNumber()
+            if type(ul_expected)==type(None): r_expected = None
+            else: r_expected = (value/ul_expected).asNumber()
+            txnameStr = str([str(tx) for tx in txnames])
             txnameStr = txnameStr.replace("'","").replace("[", "").replace("]","")
 
             if r <1 and not excluded == 0: break
@@ -1096,7 +1087,7 @@
             output += " %d 3 %-30.2f #condition violation\n" % (cter, theoPred.getmaxCondition())
             output += " %d 4 %-30s #analysis\n" % (cter, expResult.globalInfo.id)
             output += " %d 5 %-30s #signal region \n" %(cter, signalRegion.replace(" ","_"))
-            if hasattr(theoPred,'chi2') and not theoPred.chi2 is None:
+            if hasattr(theoPred,'expectedUL') and not theoPred.expectedUL is None:
                 output += " %d 6 %-30.3E #Chi2\n" % (cter, theoPred.chi2)
                 output += " %d 7 %-30.3E #Likelihood\n" % (cter, theoPred.likelihood)
             else:
@@ -1109,11 +1100,16 @@
     def _formatUncovered(self, obj):
         output = ""
         for ix, uncovEntry in enumerate([obj.missingTopos, obj.outsideGrid]):
+            for topo in uncovEntry.topos:
+                if topo.value > 0.: continue
+                for el in topo.contributingElements:
+                    if not el.weight.getXsecsFor(obj.missingTopos.sqrts): continue
+                    topo.value += el.missingX
             if ix==0: output += "BLOCK SModelS_Missing_Topos #sqrts[TeV] weight[fb] description\n"
             else: output += "\nBLOCK SModelS_Outside_Grid #sqrts[TeV] weight[fb] description\n"
             cter = 0
-            for t in sorted(uncovEntry.generalElements, key=lambda x: x.missingX, reverse=True):
-                output += " %d %d %10.3E %s\n" % (cter, obj.missingTopos.sqrts/TeV, t.weight, str(t.name))
+            for t in sorted(uncovEntry.topos, key=lambda x: x.value, reverse=True):
+                output += " %d %d %10.3E %s\n" % (cter, obj.missingTopos.sqrts/TeV, t.value, str(t.topo))
                 cter += 1
                 if cter > 9: break
         for ix, uncovEntry in enumerate([obj.longCascade, obj.asymmetricBranches]):
@@ -1124,5 +1120,4 @@
                 output += " %d %s %s %10.3E %s\n" %(cter, ent.motherPIDs[0][0], ent.motherPIDs[0][1], ent.getWeight(), str(ent.motherPIDs).replace(" ",""))
                 cter += 1
                 if cter > 9: break
-        return output
-
+        return output