#!/usr/bin/python3

import sys, os, time
sys.path.insert(0,"../")
from smodels.experiment.databaseObj import Database
from smodels.tools.smodelsLogging import setLogLevel
setLogLevel ( "debug" )

<<<<<<< HEAD
# d=Database("./database/database%d.pcl" % int ( sys.version[0] ) )
d=Database("./database/" )
print(d)
=======
# dir = "./database/"
dir = "../../smodels-database/"

pcl = "%sdatabase.pcl" % dir

if os.path.exists ( pcl ):
    os.unlink ( pcl )

t0=time.time()
d=Database( dir )
print(d)
t1=time.time()
print ( "Building the database took %.2f seconds." % ( t1 - t0 ) )
s = os.stat ( pcl )
print ( "Database is %.1f MB." % ( s.st_size / 1000. / 1000. ) )
d=Database( dir )
t2=time.time()
print ( "Reading the database took %.2f seconds." % ( t2 - t1 ) )
>>>>>>> fb5f7e61
<|MERGE_RESOLUTION|>--- conflicted
+++ resolved
@@ -6,19 +6,11 @@
 from smodels.tools.smodelsLogging import setLogLevel
 setLogLevel ( "debug" )
 
-<<<<<<< HEAD
-# d=Database("./database/database%d.pcl" % int ( sys.version[0] ) )
-d=Database("./database/" )
-print(d)
-=======
-# dir = "./database/"
 dir = "../../smodels-database/"
-
+dir = "database/"
 pcl = "%sdatabase.pcl" % dir
-
 if os.path.exists ( pcl ):
     os.unlink ( pcl )
-
 t0=time.time()
 d=Database( dir )
 print(d)
@@ -28,5 +20,4 @@
 print ( "Database is %.1f MB." % ( s.st_size / 1000. / 1000. ) )
 d=Database( dir )
 t2=time.time()
-print ( "Reading the database took %.2f seconds." % ( t2 - t1 ) )
->>>>>>> fb5f7e61
+print ( "Reading the database took %.2f seconds." % ( t2 - t1 ) )