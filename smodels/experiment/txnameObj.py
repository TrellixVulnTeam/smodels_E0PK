--- conflicted
+++ resolved
@@ -519,11 +519,7 @@
                     break
             if allSimplicesZero:
                 removables.add ( vtx )
-<<<<<<< HEAD
         logger.debug( "checkRemovables spent %.3f s on %s simplices." \
-=======
-        logger.debug ( "checkRemovables spent %.3f s on %s simplices." \
->>>>>>> d04ba40a
                        "We had %d zeroes. Found %d removables." % \
                        ( time.time() - t0, ctr, len(zeroes), len(removables) ) )
         return removables
@@ -713,14 +709,8 @@
         removables = self.checkRemovableVertices() # check if we can remove vertices
         if len(removables) == 0:
             return
-<<<<<<< HEAD
-        
         logger.debug("We can remove %d points in %s!" % \
                        (len(removables), self._id ))
-=======
-        logger.debug ( "we can remove %d points in %s!" % \
-                       ( len(removables), self._id ) )
->>>>>>> d04ba40a
         newvalues = []
         for ctr,value in enumerate(self.value):
             if ctr not in removables:
