#!/usr/bin/env python3

"""
.. module:: simplifiedLikelihoods
   :synopsis: Code that implements the simplified likelihoods as presented
              in CMS-NOTE-2017-001, see https://cds.cern.ch/record/2242860.
              In collaboration with Andy Buckley, Sylvain Fichet and Nickolas Wardle.
              Simplified likelihoods v2 (JHEP_021P_1018) are partly implemented.

.. moduleauthor:: Wolfgang Waltenberger <wolfgang.waltenberger@gmail.com>

"""

from scipy import stats, optimize, integrate, special, linalg
from numpy  import sqrt, exp, log, sign, array, ndarray
from functools import reduce
from smodels.tools.statistics import rootFromNLLs, determineBrentBracket

import numpy as np
import math
import copy

def getLogger():
    """
    Configure the logging facility. Maybe adapted to fit into
    your framework.
    """

    import logging

    logger = logging.getLogger("SL")
    formatter = logging.Formatter('%(module)s - %(levelname)s: %(message)s')
    ch = logging.StreamHandler()
    ch.setFormatter(formatter)
    ch.setLevel(logging.DEBUG)
    logger.addHandler(ch)
    return logger

logger=getLogger()


class Data:
    """ A very simple observed container to collect all the data
        needed to fully define a specific statistical model """

    def __init__(self, observed, backgrounds, covariance, third_moment=None,
                         nsignal=None, name="model", deltas_rel = 0.2):
        """
        :param observed: number of observed events per dataset
        :param backgrounds: expected bg per dataset
        :param covariance: uncertainty in background, as a covariance matrix
        :param nsignal: number of signal events in each dataset
        :param name: give the model a name, just for convenience
        :param deltas_rel: the assumed relative error on the signal hypotheses.
                           The default is 20%.
        """
        self.observed = np.around(self.convert(observed)) #Make sure observed number of events are integers
        self.backgrounds = self.convert(backgrounds)
        self.n = len(self.observed)
        self.covariance = self._convertCov(covariance)
        self.nsignal = self.convert(nsignal)
        if self.nsignal is None:
            if len ( self.backgrounds ) == 1:
                # doesnt matter, does it?
                self.nsignal = np.array ( [1.] )
            self.signal_rel = self.convert(1.)
        elif self.nsignal.sum():
            self.signal_rel = self.nsignal/self.nsignal.sum()
        else:
            self.signal_rel = array([0.]*len(self.nsignal))

        self.third_moment = self.convert(third_moment)
        if type(self.third_moment) != type(None) and np.sum([ abs(x) for x in self.third_moment ]) < 1e-10:
            self.third_moment = None
        self.name = name
        self.deltas_rel = deltas_rel
        self._computeABC()

    def totalCovariance ( self, nsig ):
        """ get the total covariance matrix, taking into account
        also signal uncertainty for the signal hypothesis <nsig>.
        If nsig is None, the predefined signal hypothesis is taken.
        """
        if self.isLinear():
            cov_tot = self.V + self.var_s( nsig )
        else:
            cov_tot = self.covariance+ self.var_s(nsig)
        return cov_tot


    def zeroSignal(self):
        """
        Is the total number of signal events zero?
        """
        if self.nsignal is None:
            return True
        return len(self.nsignal[self.nsignal>0.]) == 0

    def var_s(self,nsig=None):
        """
        The signal variances. Convenience function.

        :param nsig: If None, it will use the model expected number of signal events,
                    otherwise will return the variances for the input value using the relative
                    signal uncertainty defined for the model.

        """

        if nsig is None:
            nsig = self.nsignal
        else:
            nsig = self.convert(nsig)
        return np.diag((nsig*self.deltas_rel)**2)

    def isScalar(self, obj):
        """
        Determine if obj is a scalar (float or int)
        """

        if type(obj) == ndarray:
            ## need to treat separately since casting array([0.]) to float works
            return False
        try:
            _ = float(obj)
            return True
        except (ValueError,TypeError):
            pass
        return False

    def convert(self, obj):
        """
        Convert object to numpy arrays.
        If object is a float or int, it is converted to a one element
        array.
        """

        if type(obj) == type(None):
            return obj
        if self.isScalar(obj):
            return array([obj])
        return array(obj)

    def __str__(self):
        return self.name + " (%d dims)" % self.n

    def _convertCov(self, obj):

        if self.isScalar(obj):
            return array ( [ [ obj ] ] )
        if type(obj[0]) == list:
            return array ( obj )
        if type(obj[0]) == float:
            ## if the matrix is flattened, unflatten it.
            return array([ obj[self.n*i:self.n*(i+1)] for i in range(self.n)])

        return obj

    def _computeABC( self ):
        """
        Compute the terms A, B, C, rho, V. Corresponds with
        Eqs. 1.27-1.30 in the second paper.
        """
        self.V = self.covariance
        if self.third_moment is None:
            self.A = None
            self.B = None
            self.C = None
            return

        covD = self.diagCov()
        C=[]
        for m2,m3 in zip(covD, self.third_moment):
            if m3 == 0.:
                m3 = 1e-30
            k = -np.sign(m3)*sqrt(2.*m2 )
            dm = sqrt ( 8.*m2**3/m3**2 - 1. )
            C.append( k*np.cos ( 4.*np.pi/3. + np.arctan(dm) / 3. ))

        self.C=np.array(C) ## C, as define in Eq. 1.27 (?) in the second paper
        self.B = sqrt( covD - 2*self.C**2 ) ## B, as defined in Eq. 1.28(?)
        self.A = self.backgrounds - self.C ## A, Eq. 1.30(?)
        self.rho = np.array( [ [0.]*self.n ]*self.n ) ## Eq. 1.29 (?)
        for x in range(self.n):
            for y in range(x,self.n):
                bxby=self.B[x]*self.B[y]
                cxcy=self.C[x]*self.C[y]
                e=(4.*cxcy)**(-1)*(sqrt( bxby**2+8*cxcy*self.covariance[x][y])-bxby)
                self.rho[x][y]=e
                self.rho[y][x]=e

        self.sandwich()
        # self.V = sandwich ( self.B, self.rho )

    def sandwich( self ):
        """
        Sandwich product
        """

        ret = np.array ( [ [0.]*len(self.B) ]*len(self.B) )
        for x in range(len(self.B)):
            for y in range(x,len(self.B)):
                T=self.B[x]*self.B[y]*self.rho[x][y]
                ret[x][y]=T
                ret[y][x]=T
        self.V = ret

    def isLinear(self):
        """
        Statistical model is linear, i.e. no quadratic term in poissonians
        """

        return type(self.C) == type(None)

    def diagCov(self):
        """
        Diagonal elements of covariance matrix. Convenience function.
        """

        return np.diag( self.covariance )

    def correlations(self):
        """
        Correlation matrix, computed from covariance matrix.
        Convenience function.
        """

        if hasattr(self, "corr"):
            return self.corr

        self.corr = copy.deepcopy(self.covariance)
        for x in range(self.n):
            self.corr[x][x]=1.
            for y in range(x+1,self.n):
                rho=self.corr[x][y]/sqrt(self.covariance[x][x]*self.covariance[y][y])
                self.corr[x][y]=rho
                self.corr[y][x]=rho
        return self.corr

    def signals(self, mu):
        """
        Returns the number of expected signal events, for all datasets,
        given total signal strength mu.

        :param mu: Total number of signal events summed over all datasets.
        """

        return (mu*self.signal_rel)

class LikelihoodComputer:

    debug_mode = False

    def __init__(self, data, toys = 30000 ):
        """
        :param data: a Data object.
        :param toys: number of toys when marginalizing
        """

        self.model = data
        self.toys = toys

    def dLdMu(self, mu, signal_rel, theta_hat):
        """
        d (ln L)/d mu, if L is the likelihood. The function
        whose root gives us muhat, i.e. the mu that maximizes
        the likelihood.

        :param mu: total number of signal events
        :param signal_rel: array with the relative signal strengths for each dataset (signal region)
        :param theta_hat: array with nuisance parameters

        """

        #Define relative signal strengths:
        denominator = mu*signal_rel  + self.model.backgrounds + theta_hat

        for ctr,d in enumerate(denominator):
            if d == 0.:
                if (self.model.observed[ctr]*signal_rel[ctr]) == 0.:
                #    logger.debug("zero denominator, but numerator also zero, so we set denom to 1.")
                    denominator[ctr]=1.
                else:
                    raise Exception("we have a zero value in the denominator at pos %d, with a non-zero numerator. dont know how to handle." % ctr)
        ret = self.model.observed*signal_rel/denominator - signal_rel

        if type(ret) in [ array, ndarray, list ]:
            ret = sum(ret)
        return ret

    def findMuHat(self, signal_rel, allowNegativeSignals = False,
            extended_output = False, nll = False, marginalize = False ):
        """
        Find the most likely signal strength mu
        given the relative signal strengths in each dataset (signal region).

        :param signal_rel: array with relative signal strengths
        :param allowNegativeSignals: if true, then also allow for negative values
        :param extended_output: if true, return also sigma_mu, the estimate of the error of mu_hat, and lmax, the likelihood at mu_hat
        :param nll: if true, return nll instead of lmax in the extended output

        :returns: mu_hat, i.e. the maximum likelihood estimate of mu
        """

        if (self.model.backgrounds == self.model.observed).all():
            if extended_output:
                return 0., 0., 0.
            return 0.

        if type(signal_rel) in [list, ndarray]:
            signal_rel = array(signal_rel)

        signal_rel[signal_rel==0.] = 1e-20
        if sum(signal_rel<0.):
            raise Exception("Negative relative signal strengths!")

        ## we need a very rough initial guess for mu(hat), to come
        ## up with a first theta
        self.nsig = array([0.]*len(self.model.observed))
        ## we start with theta_hat being all zeroes
        theta_hat = array([0.]*len(self.model.observed))
        mu_hat_old, mu_hat = 0., 1.
        ctr=0
        widener=3.
        while abs(mu_hat - mu_hat_old)>1e-10 and abs(mu_hat - mu_hat_old )/(mu_hat+mu_hat_old) > .5e-2 and ctr < 20:
            ctr+=1
            mu_hat_old = mu_hat
            #logger.info ( "theta hat[%d]=%s" % (ctr,list( theta_hat[:11] ) ) )
            #logger.info ( "   mu hat[%d]=%s" % (ctr, mu_hat ) )
            # mu_c = np.abs(self.model.observed - self.model.backgrounds - theta_hat)/signal_rel
            mu_c = (self.model.observed - self.model.backgrounds - theta_hat)/signal_rel
            ## find mu_hat by finding the root of 1/L dL/dmu. We know
            ## that the zero has to be between min(mu_c) and max(mu_c).
            lower,upper = 0.,widener*max(np.abs(mu_c))
            if allowNegativeSignals:
                lower = widener*min(mu_c+[0.])
            lower_v = self.dLdMu(lower, signal_rel, theta_hat)
            upper_v = self.dLdMu(upper, signal_rel, theta_hat)
            total_sign = np.sign(lower_v * upper_v)
            if total_sign > -.5:
                if upper_v < lower_v < 0.:
                    ## seems like we really want to go for mu_hat = 0.
                    if extended_output:
                        return 0., 0., 0.
                    return 0.
                if allowNegativeSignals:
                    logger.debug ( "weird. cant find a zero in the Brent bracket "\
                                   "for finding mu(hat). Let me try with a very small"
                                   " value." )
                    lower = -1.*max(np.abs(mu_c))
                else:
                    logger.debug ( "weird. cant find a zero in the Brent bracket "\
                                   "for finding mu(hat). Let me try with a very small"
                                   " value." )
                    lower = 1e-4*max(np.abs(mu_c))
                lower_v = self.dLdMu( lower, signal_rel, theta_hat )
                total_sign = np.sign( lower_v * upper_v )
                if total_sign > -.5:
                    logger.debug ( "cant find zero in Brentq bracket. l,u,ctr=%s,%s,%s" % \
                                  ( lower, upper, ctr ) )
                    widener=widener*1.5
                    continue
            mu_hat = optimize.brentq ( self.dLdMu, lower, upper, args=(signal_rel, theta_hat ) )
            theta_hat,_ = self.findThetaHat( mu_hat*signal_rel)
            if self.debug_mode:
                self.theta_hat = theta_hat
            ctr+=1

        if extended_output:
            sigma_mu = self.getSigmaMu( self.model.signal_rel)
            llhd = self.likelihood( self.model.signals(mu_hat),
                                     marginalize=marginalize,
                                     nll=nll )
            ret = mu_hat, sigma_mu, llhd
            return ret
        return mu_hat

    def getSigmaMu(self, signal_rel):
        """
        Get a rough estimate for the variance of mu around mu_max.

        :param signal_rel: array with relative signal strengths in each dataset (signal region)
        """
        if type(signal_rel) in [ list, ndarray ]:
            s_effs = sum(signal_rel)

        sgm_mu = sqrt(sum(self.model.observed) + sum(np.diag(self.model.covariance)))/s_effs

        return sgm_mu

    #Define integrand (gaussian_(bg+signal)*poisson(nobs)):
    # def prob(x0, x1 )
    def probMV(self, nll, theta ):
        """ probability, for nuicance parameters theta
        :params nll: if True, compute negative log likelihood """
        # theta = array ( thetaA )
        # ntot = self.model.backgrounds + self.nsig
        # lmbda = theta + self.ntot ## the lambda for the Poissonian
        if self.model.isLinear():
            lmbda = self.model.backgrounds + self.nsig + theta
        else:
            lmbda = self.nsig + self.model.A + theta + self.model.C * theta**2 / self.model.B**2
        lmbda[lmbda<=0.] = 1e-30 ## turn zeroes to small values
        obs = self.model.observed
        def is_integer ( x ):
            if type(x) in [ int, np.int64 ]:
                return True
            if type(x) in [ float ]:
                return x.is_integer()
            return False
        ## not needed for now
        allintegers = np.all ( [is_integer( i ) for i in obs ] )
        if nll:
            if allintegers:
                poisson = stats.poisson.logpmf( obs, lmbda )
            else:
                poisson = -lmbda + obs * np.log(lmbda) - special.loggamma(obs+1)
        else:
            if allintegers:
                poisson = stats.poisson.pmf( obs, lmbda )
            else:
                # poisson = np.exp(-lmbda)*np.power(lmbda,obs)/special.gamma(obs+1)
                logpoiss = -lmbda + obs * np.log(lmbda) - special.loggamma(obs+1)
                poisson = np.exp(logpoiss)
        try:
            M = [0.]*len(theta)
            C = self.model.V
            #if self.model.n == 1: I think not a good idea
            #    C = self.model.totalCovariance(self.nsig)
            dTheta = theta - M
            expon = - .5 * np.dot ( np.dot ( dTheta, self.weight ), dTheta ) + self.logcoeff
            # print ( "expon", expon, "coeff", self.coeff )
            if nll:
                gaussian = expon #  np.log ( self.coeff )
                #gaussian2 = stats.multivariate_normal.logpdf(theta,mean=M,cov=C)
                ret = - gaussian - sum(poisson)
            else:
                gaussian = np.exp ( expon )
                # gaussian = self.coeff * np.exp ( expon )
                # gaussian2 = stats.multivariate_normal.pdf(theta,mean=M,cov=C)
                ret = gaussian * ( reduce(lambda x, y: x*y, poisson) )
            return ret
        except ValueError as e:
            raise Exception("ValueError %s, %s" % ( e, self.model.V ))
            #raise Exception("ValueError %s, %s" % ( e, self.model.totalCovariance(self.nsig) ))
            # raise Exception("ValueError %s, %s" % ( e, self.model.V ))

    def nll( self, theta ):
        """ probability, for nuicance parameters theta,
        as a negative log likelihood. """
        return self.probMV(True,theta)

    def nllprime( self, theta ):
        """ the derivative of nll as a function of the thetas.
        Makes it easier to find the maximum likelihood. """
        if self.model.isLinear():
            xtot = theta + self.model.backgrounds + self.nsig
            xtot[xtot<=0.] = 1e-30 ## turn zeroes to small values
            nllp_ = self.ones - self.model.observed / xtot + np.dot( theta , self.weight )
            return nllp_
        lmbda = self.nsig + self.model.A + theta + self.model.C * theta**2 / self.model.B**2
        lmbda[lmbda<=0.] = 1e-30 ## turn zeroes to small values
        # nllp_ = ( self.ones - self.model.observed / lmbda + np.dot( theta , self.weight ) ) * ( self.ones + 2*self.model.C * theta / self.model.B**2 )
        T=self.ones + 2*self.model.C/self.model.B**2*theta
        nllp_ = T - self.model.observed / lmbda * ( T ) + np.dot( theta , self.weight )
        return nllp_

    def nllHess( self, theta ):
        """ the Hessian of nll as a function of the thetas.
        Makes it easier to find the maximum likelihood. """
        # xtot = theta + self.ntot
        if self.model.isLinear():
            xtot = theta + self.model.backgrounds + self.nsig
            xtot[xtot<=0.] = 1e-30 ## turn zeroes to small values
            nllh_ = self.weight + np.diag ( self.model.observed / (xtot**2) )
            return nllh_
        lmbda = self.nsig + self.model.A + theta + self.model.C * theta**2 / self.model.B**2
        lmbda[lmbda<=0.] = 1e-30 ## turn zeroes to small values
        T=self.ones + 2*self.model.C/self.model.B**2*theta
        # T_i = 1_i + 2*c_i/B_i**2 * theta_i
        nllh_ = self.weight + np.diag ( self.model.observed * T**2 / (lmbda**2) ) - np.diag ( self.model.observed / lmbda * 2 * self.model.C / self.model.B**2 ) + np.diag ( 2*self.model.C/self.model.B**2 )
        return nllh_

    def getThetaHat(self, nobs, nb, nsig, covb, max_iterations ):
            """ Compute nuisance parameter theta that
            maximizes our likelihood (poisson*gauss).  """
            self.nsig = nsig
            sigma2 = covb + self.model.var_s(nsig) ## np.diag ( (self.model.deltas)**2 )
            ## for now deal with variances only
            ntot = nb + nsig
            cov = np.array(sigma2)
            # weight = cov**(-1) ## weight matrix
            weight = linalg.inv(cov)
            diag_cov = np.diag(cov)
            # first: no covariances:
            q = diag_cov * ( ntot - nobs )
            p = ntot + diag_cov
            thetamaxes = []
            thetamax = -p/2. * ( 1 - sign(p) * sqrt ( 1. - 4*q / p**2 ) )
            thetamaxes.append ( thetamax )
            ndims = len(p)
            def distance ( theta1, theta2 ):
                for ctr,i in enumerate ( theta1 ):
                    if i == 0.:
                        theta1[ctr]=1e-20
                for ctr,i in enumerate ( theta2 ):
                    if i == 0.:
                        theta2[ctr]=1e-20
                return sum ( np.abs(theta1 - theta2) / np.abs ( theta1+theta2 ) )

            ictr = 0
            while ictr < max_iterations:
                ictr += 1
                q = diag_cov * ( ntot - nobs )
                p = ntot + diag_cov
                for i in range(ndims):
                    #q[i] = diag_cov[i] * ( ntot[i] - nobs[i] )
                    #p[i] = ntot[i] + diag_cov[i]
                    for j in range(ndims):
                        if i==j: continue
                        dq = thetamax[j]*ntot[i]*diag_cov[i]*weight[i,j]
                        dp = thetamax[j]*weight[i,j]*diag_cov[i]
                        if abs ( dq / q[i] ) > .3:
                            #logger.warning ( "too big a change in iteration." )
                            dq=np.abs( .3 * q[i] ) * np.sign ( dq )
                        if abs ( dp / p[i] ) > .3:
                            #logger.warning ( "too big a change in iteration." )
                            dp=np.abs( .3 * p[i] ) * np.sign ( dp )
                        q[i] += dq
                        p[i] += dp
                    thetamax = -p/2. * ( 1 - sign(p) * sqrt ( 1. - 4*q / p**2 ) )
                thetamaxes.append ( thetamax )
                if len(thetamaxes)>2:
                    d1 = distance ( thetamaxes[-2], thetamax )
                    d2 = distance ( thetamaxes[-3], thetamaxes[-2] )
                    if d1 > d2:
                        raise Exception("diverging when computing thetamax: %f > %f" % ( d1, d2 ))
                    if d1 < 1e-5:
                        return thetamax
            return thetamax

    def findThetaHat(self, nsig):
            """ Compute nuisance parameter theta that maximizes our likelihood
                (poisson*gauss).
            """

            ## first step is to disregard the covariances and solve the
            ## quadratic equations
            ini = self.getThetaHat ( self.model.observed, self.model.backgrounds, nsig, self.model.covariance, 0 )
            self.cov_tot = self.model.V
            #if self.model.n == 1:
            #    self.cov_tot = self.model.totalCovariance ( nsig )
            # self.ntot = self.model.backgrounds + self.nsig
            # if not self.model.isLinear():
                # self.cov_tot = self.model.V + self.model.var_s(nsig)
                # self.cov_tot = self.model.totalCovariance (nsig)
                #self.ntot = None
            self.weight = np.linalg.inv(self.cov_tot)
            # self.coeff = 1.
            logdet = np.linalg.slogdet ( self.cov_tot )
            self.logcoeff = -self.model.n/2 * np.log (2*np.pi) -.5* logdet[1]
            # self.coeff = (2*np.pi)**(-self.model.n/2) * np.exp(-.5* logdet[1] )
            #print ( "coeff", self.coeff, "n", self.model.n, "det", np.linalg.slogdet ( self.cov_tot ) )
            # print ( "cov_tot", self.cov_tot[:10] )
            self.ones = 1.
            if type ( self.model.observed) in [ list, ndarray ]:
                self.ones = np.ones ( len (self.model.observed) )
            self.gammaln = special.gammaln(self.model.observed + 1)
            try:
                ret_c = optimize.fmin_ncg ( self.nll, ini, fprime=self.nllprime,
                                       fhess=self.nllHess, full_output=True, disp=0 )
                # then always continue with TNC
                if type ( self.model.observed ) in [ int, float ]:
                    bounds = [ ( -10*self.model.observed, 10*self.model.observed ) ]
                else:
                    bounds = [ ( -10*x, 10*x ) for x in self.model.observed ]
                ini = ret_c
                ret_c = optimize.fmin_tnc ( self.nll, ret_c[0], fprime=self.nllprime,
                                            disp=0, bounds=bounds )
                # print ( "[findThetaHat] mu=%s bg=%s observed=%s V=%s, nsig=%s theta=%s, nll=%s" % ( self.nsig[0]/self.model.efficiencies[0], self.model.backgrounds, self.model.observed,self.model.covariance, self.nsig, ret_c[0], self.nll(ret_c[0]) ) )
                if ret_c[-1] not in [ 0, 1, 2 ]:
                    return ret_c[0],ret_c[-1]
                else:
                    return ret_c[0],0
                    logger.debug ( "tnc worked." )

                ret = ret_c[0]
                return ret,-2
            except (IndexError,ValueError) as e:
                logger.error("exception: %s. ini[-3:]=%s" % (e,ini[-3:]) )
                raise Exception("cov-1=%s" % (self.model.covariance+self.model.var_s(nsig))**(-1))
            return ini,-1

    def marginalizedLLHD1D(self, nsig, nll):
            """
            Return the likelihood (of 1 signal region) to observe nobs events given the
            predicted background nb, error on this background (deltab),
            expected number of signal events nsig and the relative error on the signal (deltas_rel).

            :param nsig: predicted signal (float)
            :param nobs: number of observed events (float)
            :param nb: predicted background (float)
            :param deltab: uncertainty on background (float)

            :return: likelihood to observe nobs events (float)

            """
            self.sigma2 = self.model.covariance + self.model.var_s(nsig)## (self.model.deltas)**2
            self.sigma_tot = sqrt(self.sigma2)
            self.lngamma = math.lgamma(self.model.observed[0] + 1)
            #     Why not a simple gamma function for the factorial:
            #     -----------------------------------------------------
            #     The scipy.stats.poisson.pmf probability mass function
            #     for the Poisson distribution only works for discrete
            #     numbers. The gamma distribution is used to create a
            #     continuous Poisson distribution.
            #
            #     Why not a simple gamma function for the factorial:
            #     -----------------------------------------------------
            #     The gamma function does not yield results for integers
            #     larger than 170. Since the expression for the Poisson
            #     probability mass function as a whole should not be huge,
            #     the exponent of the log of this expression is calculated
            #     instead to avoid using large numbers.


            #Define integrand (gaussian_(bg+signal)*poisson(nobs)):
            def prob( x, nsig ):
                poisson = exp(self.model.observed*log(x) - x - self.lngamma )
                gaussian = stats.norm.pdf(x,loc=self.model.backgrounds+nsig,scale=self.sigma_tot)

                return poisson*gaussian

            #Compute maximum value for the integrand:
            xm = self.model.backgrounds + nsig - self.sigma2
            #If nb + nsig = sigma2, shift the values slightly:
            if xm == 0.:
                xm = 0.001
            xmax = xm*(1.+sign(xm)*sqrt(1. + 4.*self.model.observed*self.sigma2/xm**2))/2.

            #Define initial integration range:
            nrange = 5.
            a = max(0.,xmax-nrange*sqrt(self.sigma2))
            b = xmax+nrange*self.sigma_tot
            like = integrate.quad(prob,a,b,(nsig), epsabs=0.,epsrel=1e-3)[0]
            if like==0.:
                return 0.

            #Increase integration range until integral converges
            err = 1.
            ctr=0
            while err > 0.01:
                ctr+=1
                if ctr > 10.:
                    raise Exception("Could not compute likelihood within required precision")

                like_old = like
                nrange = nrange*2
                a = max(0.,(xmax-nrange*self.sigma_tot)[0][0] )
                b = (xmax+nrange*self.sigma_tot)[0][0]
                like = integrate.quad(prob,a,b,(nsig),
                                          epsabs=0.,epsrel=1e-3)[0]
                if like == 0.:
                    continue
                err = abs(like_old-like)/like

            #Renormalize the likelihood to account for the cut at x = 0.
            #The integral of the gaussian from 0 to infinity gives:
            #(1/2)*(1 + Erf(mu/sqrt(2*sigma2))), so we need to divide by it
            #(for mu - sigma >> 0, the normalization gives 1.)
            norm = (1./2.)*(1. + special.erf((self.model.backgrounds+nsig)/sqrt(2.*self.sigma2)))
            like = like/norm

            if nll:
                like = - log ( like )

            return like[0][0]

    def marginalizedLikelihood(self, nsig, nll ):
            """ compute the marginalized likelihood of observing nsig signal event"""
            if self.model.isLinear() and self.model.n == 1: ## 1-dimensional non-skewed llhds we can integrate analytically
                return self.marginalizedLLHD1D ( nsig, nll )

            vals=[]
            self.gammaln = special.gammaln(self.model.observed + 1)
            thetas = stats.multivariate_normal.rvs(mean=[0.]*self.model.n,
                          # cov=(self.model.totalCovariance(nsig)),
                          cov=self.model.V,
                          size=self.toys ) ## get ntoys values
            for theta in thetas :
                if self.model.isLinear():
                    lmbda = nsig + self.model.backgrounds + theta
                else:
                    lmbda = nsig + self.model.A + theta + self.model.C*theta**2/self.model.B**2
                if self.model.isScalar( lmbda ):
                    lmbda = array([lmbda])
                for ctr,v in enumerate( lmbda ):
                    if v<=0.: lmbda[ctr]=1e-30
                    #print ( "lmbda=",lmbda )
                poisson = self.model.observed*np.log(lmbda) - lmbda - self.gammaln
                # poisson = np.exp(self.model.observed*np.log(lmbda) - lmbda - self.model.backgrounds - self.gammaln)
                vals.append( np.exp ( sum(poisson) ) )
                #vals.append ( reduce(lambda x, y: x*y, poisson) )
            mean = np.mean( vals )
            if nll:
                if mean == 0.:
                    mean = 1e-100
                mean = - log ( mean )
            return mean


    def profileLikelihood( self, nsig, nll ):
        """ compute the profiled likelihood for nsig.
            Warning: not normalized.
            Returns profile likelihood and error code (0=no error)
        """
        # compute the profiled (not normalized) likelihood of observing
        # nsig signal events
        theta_hat,_ = self.findThetaHat ( nsig )
        if self.debug_mode:
            self.theta_hat = theta_hat
        ret = self.probMV ( nll, theta_hat )

        return ret

    def likelihood(self, nsig, marginalize=False, nll=False ):
        """ compute likelihood for nsig, profiling the nuisances
        :param marginalize: if true, marginalize, if false, profile
        :param nll: return nll instead of likelihood
        """
        nsig = self.model.convert(nsig)
        self.ntot = self.model.backgrounds + nsig
        if marginalize:
            # p,err = self.profileLikelihood ( nsig, deltas )
            return self.marginalizedLikelihood(nsig, nll)
            # print ( "p,l=",p,l,p/l )
        else:
            return self.profileLikelihood(nsig, nll)

    def lmax(self, nsig = None, marginalize=False, nll=False, allowNegativeSignals = False ):
        """ convenience function, computes likelihood for nsig = nobs-nbg,
        :param marginalize: if true, marginalize, if false, profile nuisances.
        :param nsig: number of signal events, needed only for combinations
                     if None, then it gets replaced with obsN - expBG
        :param nll: return nll instead of likelihood
        :param allowNegativeSignals: if False, then negative nsigs are replaced with 0.
        """
        if type(nsig) == type(None):
            nsig = self.model.observed-self.model.backgrounds
        if len ( self.model.observed ) == 1:
            if not allowNegativeSignals and nsig[0]<0.:
                nsig = [ 0. ]
            return self.likelihood(nsig, marginalize=marginalize, nll=nll )
        muhat_, sigma_mu, lmax = self.findMuHat ( nsig , allowNegativeSignals = allowNegativeSignals, extended_output=True, nll=nll )
        return self.likelihood(muhat*nsig, marginalize=marginalize, nll=nll )

    def chi2(self, nsig, marginalize=False):
            """
            Computes the chi2 for a given number of observed events nobs given
            the predicted background nb, error on this background deltab,
            expected number of signal events nsig and the relative error on
            signal (deltas_rel).
            :param marginalize: if true, marginalize, if false, profile
            :param nsig: number of signal events
            :return: chi2 (float)

            """
            nsig = self.model.convert(nsig)

            # Compute the likelhood for the null hypothesis (signal hypothesis) H0:
            llhd = self.likelihood(nsig, marginalize=marginalize, nll=True)

            # Compute the maximum likelihood H1, which sits at nsig = nobs - nb
            # (keeping the same % error on signal):
            if len(nsig)==1:
                nsig = self.model.observed-self.model.backgrounds
                maxllhd = self.likelihood( nsig, marginalize=marginalize, nll=True )
            else:
                maxllhd = self.lmax ( nsig, marginalize=marginalize, nll=True,
                                            allowNegativeSignals=False )
            chi2=2*(llhd-maxllhd)

            if not np.isfinite ( chi2 ):
                logger.error("chi2 is not a finite number! %s,%s,%s" % \
                               (chi2, llhd,maxllhd))
            # Return the test statistic -2log(H0/H1)
            return chi2

class UpperLimitComputer:
    debug_mode = False

    def __init__(self, ntoys=30000, cl=.95):

        """
        :param ntoys: number of toys when marginalizing
        :param cl: desired quantile for limits
        """
        self.toys = ntoys
        self.cl = cl

    def ulSigma( self, model, marginalize=False, toys=None, expected=False,
                 trylasttime = False ):
        """ upper limit obtained from the defined Data (using the signal prediction
            for each signal regio/dataset), by using
            the q_mu test statistic from the CCGV paper (arXiv:1007.1727).

        :params marginalize: if true, marginalize nuisances, else profile them
        :params toys: specify number of toys. Use default is none
        :params expected: if false, compute observed, 
                          true: compute a priori expected, "posteriori":  
                          compute a posteriori expected
        :params trylasttime: if True, then dont try extra
        :returns: upper limit on yields
        """
        #if expected:
        #    marginalize = True
        if model.zeroSignal():
            """ only zeroes in efficiencies? cannot give a limit! """
            return None
        if toys==None:
            toys=self.toys
        oldmodel = model
        if expected:
            model = copy.deepcopy(oldmodel)
            if expected == "posteriori":
                # print ( "here!" )
                tempc = LikelihoodComputer(oldmodel, toys)
                theta_hat_,_ = tempc.findThetaHat(0*oldmodel.signal_rel)
            #model.observed = model.backgrounds
            for i,d in enumerate(model.backgrounds):
                # model.observed[i]=int(np.ceil(d))
                #model.observed[i]=int(np.round(d))
                if expected == "posteriori":
                    d+=theta_hat_[i]
                model.observed[i]=float(d)
        computer = LikelihoodComputer(model, toys)
        mu_hat = computer.findMuHat(model.signal_rel, extended_output = False )
        theta_hat0,_ = computer.findThetaHat(0*model.signal_rel)
        sigma_mu = computer.getSigmaMu(model.signal_rel)
        
        #print ( f"SL theta_hat0: {theta_hat0} obs: {model.observed[0]:.3f} expbg: {model.backgrounds[0]:.3f}" )

        if mu_hat < 0.:
            mu_hat = 0.
        nll0 = computer.likelihood(model.signals(mu_hat),
                                     marginalize=marginalize,
                                     nll=True)
        # print ( f"SL nll0 {nll0:.3f} muhat {mu_hat:.3f} sigma_mu {sigma_mu:.3f}" )
        if np.isinf(nll0) and marginalize==False and not trylasttime:
            logger.warning("nll is infinite in profiling! we switch to marginalization, but only for this one!" )
            marginalize=True
            nll0 = computer.likelihood(model.signals(mu_hat),
                                         marginalize=True,
                                         nll=True )
            if np.isinf(nll0):
                logger.warning("marginalization didnt help either. switch back.")
                marginalize=False
            else:
                logger.warning("marginalization worked.")
        aModel = copy.deepcopy(model)
        aModel.observed = array([ x+y for x,y in zip(model.backgrounds,theta_hat0)])
        aModel.name = aModel.name + "A"
        #print ( f"SL finding mu hat with {aModel.signal_rel}: mu_hatA, obs: {aModel.observed}" )
        compA = LikelihoodComputer(aModel, toys)
        ## compute
        mu_hatA = compA.findMuHat(aModel.signal_rel)
        nll0A = compA.likelihood(aModel.signals(mu_hatA),
                                   marginalize=marginalize,
                                   nll=True)
        # print ( f"SL nll0A {nll0A:.3f} mu_hatA {mu_hatA:.3f} bg {aModel.backgrounds[0]:.3f} obs {aModel.observed[0]:.3f}" )
        #return 1.

        def root_func(mu):
            ## the function to find the zero of (ie CLs - alpha)
            nsig = model.signals(mu)
            computer.ntot = model.backgrounds + nsig
            nll = computer.likelihood(nsig, marginalize=marginalize, nll=True )
            nllA = compA.likelihood(nsig, marginalize=marginalize, nll=True )
<<<<<<< HEAD
            qmu =  2*( nll - nll0 )
            if qmu<0.: qmu=0.
            sqmu = sqrt (qmu)
            qA =  2*( nllA - nll0A )
            # print ( "mu: %s, qMu: %s, qA: %s nll0A: %s nllA: %s" % ( mu, qmu, qA, nll0A, nllA ) )
            if qA<0.:
                qA=0.
            sqA = sqrt(qA)
            CLsb = 1. - stats.multivariate_normal.cdf(sqmu)
            CLb = 0.
            if qA >= qmu:
                CLb =  stats.multivariate_normal.cdf(sqA - sqmu)
            else:
                if qA == 0.:
                    CLsb = 1.
                    CLb  = 1.
                else:
                    CLsb = 1. - stats.multivariate_normal.cdf( (qmu + qA)/(2*sqA) )
                    CLb = 1. - stats.multivariate_normal.cdf( (qmu - qA)/(2*sqA) )
            CLs = 0.
            if CLb > 0.:
                CLs = CLsb/CLb
            root = CLs - 1. + self.cl
            return root

        a0 = root_func(0.) ## this must be positive
        if a0 < 0. and marginalize:
            if toys < 20000:
                return self.ulSigma ( model, marginalize, 4*toys,
                                      expected = expected, trylasttime=False )
            else:
                if not trylasttime:
                    return self.ulSigma ( model, False, toys,
                                          expected = expected, trylasttime=True )
                # it ends here
                return None
                #return self.ulSigma ( model, marginalize, 4*toys,
                #                      expected = expected, trylasttime=True )
        a,b=1.5*mu_hat,2.5*mu_hat+2*sigma_mu
        ctr=0
        while True:
            while ( NP.sign ( root_func(a)* root_func(b) ) > -.5 ):
                b=1.4*b  ## widen bracket FIXME make a linear extrapolation!
                a=a-(b-a)*.3 ## widen bracket
                if a < 0.: a=0.
                ctr+=1
                if ctr>20: ## but stop after 20 trials
                    if toys > 20000:
                        logger.error("cannot find brent bracket after 20 trials. a,b=%s(%s),%s(%s), mu_hat=%.2f, sigma_mu=%.2f" % ( root_func(a),a,root_func(b),b,mu_hat, sigma_mu ) )
                        logger.error("nll0=%s" % ( nll0 ) )
                        if marginalize == True:
                            return self.ulSigma ( model, marginalize = False,
                                                  toys = toys, expected = expected,
                                                  trylasttime = True )
                        return float("inf") ## better choice than None
                    else:
                        logger.debug("cannot find brent bracket after 20 trials. but very low number of toys")
                        return self.ulSigma ( model, marginalize, 4*toys,
                                              expected=expected, trylasttime = False )
            try:
                # root_func bei 0 sollte positiv sein, bei inf = -.05
                mu_lim = optimize.brentq ( root_func, a, b, rtol=1e-03, xtol=1e-06 )
                return mu_lim
            except ValueError as e: ## it could still be that the signs arent opposite
                # in that case, try again
                pass
=======
            return rootFromNLLs ( nllA, nll0A, nll, nll0 )

        a, b = determineBrentBracket ( mu_hat, sigma_mu, root_func )
        mu_lim = optimize.brentq ( root_func, a, b, rtol=1e-03, xtol=1e-06 )
        return mu_lim
>>>>>>> 7f0bb30b

if __name__ == "__main__":
    C = [ 18774.2, -2866.97, -5807.3, -4460.52, -2777.25, -1572.97, -846.653, -442.531,
       -2866.97, 496.273, 900.195, 667.591, 403.92, 222.614, 116.779, 59.5958,
       -5807.3, 900.195, 1799.56, 1376.77, 854.448, 482.435, 258.92, 134.975,
       -4460.52, 667.591, 1376.77, 1063.03, 664.527, 377.714, 203.967, 106.926,
       -2777.25, 403.92, 854.448, 664.527, 417.837, 238.76, 129.55, 68.2075,
       -1572.97, 222.614, 482.435, 377.714, 238.76, 137.151, 74.7665, 39.5247,
       -846.653, 116.779, 258.92, 203.967, 129.55, 74.7665, 40.9423, 21.7285,
       -442.531, 59.5958, 134.975, 106.926, 68.2075, 39.5247, 21.7285, 11.5732]
    nsignal = [ x/100. for x in [47,29.4,21.1,14.3,9.4,7.1,4.7,4.3] ]
    m=Data( observed=[1964,877,354,182,82,36,15,11],
              backgrounds=[2006.4,836.4,350.,147.1,62.0,26.2,11.1,4.7],
              covariance= C,
              #third_moment = [ 0.1, 0.02, 0.1, 0.1, 0.003, 0.0001, 0.0002, 0.0005 ],
              third_moment = [ 0. ] * 8,
              nsignal = nsignal,
              name="CMS-NOTE-2017-001 model" )
    ulComp = UpperLimitComputer(ntoys=500, cl=.95)
    #uls = ulComp.ulSigma ( Data ( 15,17.5,3.2,0.00454755 ) )
    #print ( "uls=", uls )
    ul_old = 131.828*sum(nsignal) #With respect to the older refernece value one must normalize the xsec
    print ( "old ul=", ul_old )
    ul = ulComp.ulSigma ( m )
    print ( "ul (marginalized)", ul )
    ul = ulComp.ulSigma ( m, marginalize=False )
    print ( "ul (profiled)", ul )<|MERGE_RESOLUTION|>--- conflicted
+++ resolved
@@ -875,80 +875,11 @@
             computer.ntot = model.backgrounds + nsig
             nll = computer.likelihood(nsig, marginalize=marginalize, nll=True )
             nllA = compA.likelihood(nsig, marginalize=marginalize, nll=True )
-<<<<<<< HEAD
-            qmu =  2*( nll - nll0 )
-            if qmu<0.: qmu=0.
-            sqmu = sqrt (qmu)
-            qA =  2*( nllA - nll0A )
-            # print ( "mu: %s, qMu: %s, qA: %s nll0A: %s nllA: %s" % ( mu, qmu, qA, nll0A, nllA ) )
-            if qA<0.:
-                qA=0.
-            sqA = sqrt(qA)
-            CLsb = 1. - stats.multivariate_normal.cdf(sqmu)
-            CLb = 0.
-            if qA >= qmu:
-                CLb =  stats.multivariate_normal.cdf(sqA - sqmu)
-            else:
-                if qA == 0.:
-                    CLsb = 1.
-                    CLb  = 1.
-                else:
-                    CLsb = 1. - stats.multivariate_normal.cdf( (qmu + qA)/(2*sqA) )
-                    CLb = 1. - stats.multivariate_normal.cdf( (qmu - qA)/(2*sqA) )
-            CLs = 0.
-            if CLb > 0.:
-                CLs = CLsb/CLb
-            root = CLs - 1. + self.cl
-            return root
-
-        a0 = root_func(0.) ## this must be positive
-        if a0 < 0. and marginalize:
-            if toys < 20000:
-                return self.ulSigma ( model, marginalize, 4*toys,
-                                      expected = expected, trylasttime=False )
-            else:
-                if not trylasttime:
-                    return self.ulSigma ( model, False, toys,
-                                          expected = expected, trylasttime=True )
-                # it ends here
-                return None
-                #return self.ulSigma ( model, marginalize, 4*toys,
-                #                      expected = expected, trylasttime=True )
-        a,b=1.5*mu_hat,2.5*mu_hat+2*sigma_mu
-        ctr=0
-        while True:
-            while ( NP.sign ( root_func(a)* root_func(b) ) > -.5 ):
-                b=1.4*b  ## widen bracket FIXME make a linear extrapolation!
-                a=a-(b-a)*.3 ## widen bracket
-                if a < 0.: a=0.
-                ctr+=1
-                if ctr>20: ## but stop after 20 trials
-                    if toys > 20000:
-                        logger.error("cannot find brent bracket after 20 trials. a,b=%s(%s),%s(%s), mu_hat=%.2f, sigma_mu=%.2f" % ( root_func(a),a,root_func(b),b,mu_hat, sigma_mu ) )
-                        logger.error("nll0=%s" % ( nll0 ) )
-                        if marginalize == True:
-                            return self.ulSigma ( model, marginalize = False,
-                                                  toys = toys, expected = expected,
-                                                  trylasttime = True )
-                        return float("inf") ## better choice than None
-                    else:
-                        logger.debug("cannot find brent bracket after 20 trials. but very low number of toys")
-                        return self.ulSigma ( model, marginalize, 4*toys,
-                                              expected=expected, trylasttime = False )
-            try:
-                # root_func bei 0 sollte positiv sein, bei inf = -.05
-                mu_lim = optimize.brentq ( root_func, a, b, rtol=1e-03, xtol=1e-06 )
-                return mu_lim
-            except ValueError as e: ## it could still be that the signs arent opposite
-                # in that case, try again
-                pass
-=======
             return rootFromNLLs ( nllA, nll0A, nll, nll0 )
 
         a, b = determineBrentBracket ( mu_hat, sigma_mu, root_func )
         mu_lim = optimize.brentq ( root_func, a, b, rtol=1e-03, xtol=1e-06 )
         return mu_lim
->>>>>>> 7f0bb30b
 
 if __name__ == "__main__":
     C = [ 18774.2, -2866.97, -5807.3, -4460.52, -2777.25, -1572.97, -846.653, -442.531,
