#!/usr/bin/env python3

"""
.. module:: databaseObj
   :synopsis: Contains Database class that represents the database of experimental results.

.. moduleauthor:: Veronika Magerl <v.magerl@gmx.at>
.. moduleauthor:: Andre Lessa <lessa.a.p@gmail.com>
.. moduleauthor:: Wolfgang Waltenberger <wolfgang.waltenberger@gmail.com>
.. moduleauthor:: Matthias Wolf <matthias.wolf@wot.at>

"""

from __future__ import print_function
import os
import hashlib
import pathlib

## sweet spot for numpy multi-threading is 2? More threads
## make some weaker machines freeze when building the pickle file.
## Anyhow, we parallelize at a higher level.
os.environ["OMP_NUM_THREADS"] = "2"
import sys
import time
import copy
from smodels.experiment import datasetObj
from smodels.installation import cacheDirectory
from smodels.experiment.metaObj import Meta
from smodels.experiment.expResultObj import ExpResult
from smodels.experiment.exceptions import DatabaseNotFoundException
from smodels.tools.physicsUnits import TeV
from smodels.tools.stringTools import cleanWalk
from smodels.experiment.exceptions import SModelSExperimentError as SModelSError
from smodels.tools.smodelsLogging import logger
import logging

scipyver = ""
try:
    from importlib.metadata import version

    scipyver = version("scipy")
except Exception as e:
    try:
        from scipy import __version__ as scipyver
    except Exception as e:
        pass
if scipyver not in ["1.8.", "1.9.", "1.10.", "2.0.", "2.1."]:
    # fix for pickling different scipy versions (1.7.x vs 1.8.x)
    # so that databases pickled with scipy 1.8.x still work with scipy 1.7.x
    import scipy.spatial

    if not hasattr(scipy.spatial, "_qhull") and hasattr(scipy.spatial, "qhull"):
        sys.modules["scipy.spatial._qhull"] = scipy.spatial.qhull

try:
    import cPickle as serializer
except ImportError as e:
    import pickle as serializer


def _getSHA1(filename):
    return hashlib.sha1(pathlib.Path(filename).read_bytes()).hexdigest()


class Database(object):
    """Database object. Holds a list of SubDatabases.
    Delegates all calls to SubDatabases.
    """

    def __init__(
        self,
        base=None,
        force_load=None,
        discard_zeroes=True,
        progressbar=False,
        subpickle=True,
        combinationsmatrix=None,
    ):
        """
        :param base: path to the database, or pickle file (string), or http
                     address. If None, "official", or "official_fastlim",
                     use the official database for your code version
                     (including fastlim results, if specified).
                     If "latest", or "latest_fastlim", check for the latest database.
                     Multiple databases may be specified using `+' as a delimiter.
        :param force_load: force loading the text database ("txt"),
                           or binary database ("pcl"), dont force anything if None
        :param discard_zeroes: discard txnames with only zeroes as entries.
        :param progressbar: show a progressbar when building pickle file
                            (needs the python-progressbar module)
        :param subpickle: produce small pickle files per exp result.
                          Should only be used when working on the database.
        :param combinationsmatrix: an optional dictionary that contains info
                     about combinable analyses, e.g. { "anaid1": ( "anaid2", "anaid3" ) }
                     optionally specifying signal regions, e.g. { "anaid1:SR1":
                     ( "anaid2:SR2", "anaid3" ) }
        """
        self.subs = []
        if "_fastlim" in base:  ## for backwards compatibility
            base = base.replace("_fastlim", "+fastlim")
        sstrings = base.split("+")
        for ss in sstrings:
            self.subs.append(
                SubDatabase(
                    ss, force_load, discard_zeroes, progressbar, subpickle, combinationsmatrix
                )
            )

    @property
    def expResultList(self):
        """
        The combined list, compiled from the individual lists

        """
        if len(self.subs) == 0:
            return []

        lists = [x.expResultList for x in self.subs]
        return self.mergeLists(lists)

    def mergeLists(self, lists):
        """small function, merges lists of ERs"""
        D = {}
        for tmp in lists:
            for t in tmp:
                if len(t.datasets) == 0:  # skip empty entries
                    logger.warning(f"Analysis {t.globalInfo.id} has no datasets. Will remove it.")
                    continue
                anaid = t.globalInfo.id + t.datasets[0].getType()
                if not anaid in D:
                    D[anaid] = t
                else:  ## FIXME merge expResults
                    D[anaid] = self.mergeERs(D[anaid], t)
        return list(D.values())

    def mergeERs(self, o1, r2):
        """merge the content of exp res r1 and r2"""
        r1 = copy.deepcopy(o1)
        dids = [x.getID() for x in o1.datasets]
        for ds in r2.datasets:
            if not ds.getID() in dids:  ## completely new dataset
                r1.datasets.append(ds)
            else:  ## just overwrite the old txnames
                idx = dids.index(ds.getID())  ## ds index
                r2txs = ds.txnameList
                r1txnames = [x.txName for x in r1.datasets[idx].txnameList]
                for txn in r2txs:
                    if txn.txName in r1txnames:
                        tidx = r1txnames.index(txn.txName)  ## overwrite
                        r1.datasets[idx].txnameList[tidx] = txn
                    else:
                        # a new txname
                        r1.datasets[idx].txnameList.append(txn)
        return r1

    def createBinaryFile(self, filename=None):
        """create a pcl file from all the subs"""
        ## make sure we have a model to pickle with the database!
        logger.debug(" * create %s" % filename)
        if filename == None:
            filename = self.pcl_meta.pathname
        with open(filename, "wb") as f:
            logger.debug(" * load text database")
            logger.debug(" * write %s db version %s" % (filename, self.databaseVersion))
            ptcl = min(4, serializer.HIGHEST_PROTOCOL)
            ## 4 is default protocol in python3.8, and highest protocol in 3.7
            serializer.dump(self.txt_meta, f, protocol=ptcl)
            serializer.dump(self.expResultList, f, protocol=ptcl)
            serializer.dump(self.databaseParticles, f, protocol=ptcl)
            logger.info("%s created." % (filename))

    def __str__(self):
        # r = [ str(x) for x in self.subs ]
        # return "+".join(r)
        idList = "Database version: " + self.databaseVersion
        idList += "\n"
        idList += "-" * len(idList) + "\n"
        if self.expResultList == None:
            idList += "no experimental results available! "
            return idList
        idList += "%d experimental results: " % len(self.expResultList)
        atlas, cms = [], []
        datasets = 0
        txnames = 0
        s = {8: 0, 13: 0}
        for expRes in self.expResultList:
            Id = expRes.globalInfo.getInfo("id")
            sqrts = expRes.globalInfo.getInfo("sqrts").asNumber(TeV)
            if not sqrts in s.keys():
                s[sqrts] = 0
            s[sqrts] += 1
            datasets += len(expRes.datasets)
            for ds in expRes.datasets:
                txnames += len(ds.txnameList)
            if "ATLAS" in Id:
                atlas.append(expRes)
            if "CMS" in Id:
                cms.append(expRes)
        idList += "%d CMS, %d ATLAS, " % (len(cms), len(atlas))
        for sqrts in s.keys():
            idList += "%d @ %d TeV, " % (s[sqrts], sqrts)
            # idList += expRes.globalInfo.getInfo('id') + ', '
        idList = idList[:-2] + "\n"
        idList += "%d datasets, %d txnames.\n" % (datasets, txnames)
        return idList

    def __eq__(self, other):
        if type(other) != type(self):
            return False
        for x, y in zip(self.subs, other.subs):
            if x != y:
                return False
        return True

    def getExpResults(
        self,
        analysisIDs=["all"],
        datasetIDs=["all"],
        txnames=["all"],
        dataTypes=["all"],
        useSuperseded=False,
        useNonValidated=False,
        onlyWithExpected=False,
    ):
        """
        Returns a list of ExpResult objects.

        Each object refers to an analysisID containing one (for UL) or more
        (for Efficiency maps) dataset (signal region) and each dataset
        containing one or more TxNames.  If analysisIDs is defined, returns
        only the results matching one of the IDs in the list.  If dataTypes is
        defined, returns only the results matching a dataType in the list.  If
        datasetIDs is defined, returns only the results matching one of the IDs
        in the list.  If txname is defined, returns only the results matching
        one of the Tx names in the list.

        :param analysisIDs: list of analysis ids ([CMS-SUS-13-006,...]). Can
                            be wildcarded with usual shell wildcards: * ? [<letters>]
                            Furthermore, the centre-of-mass energy can be chosen
                            as suffix, e.g. ":13*TeV". Note that the asterisk
                            in the suffix is not a wildcard.
        :param datasetIDs: list of dataset ids ([ANA-CUT0,...]). Can be wildcarded
                            with usual shell wildcards: * ? [<letters>]
        :param txnames: list of txnames ([TChiWZ,...]). Can be wildcarded with
                            usual shell wildcards: * ? [<letters>]
        :param dataTypes: dataType of the analysis (all, efficiencyMap or upperLimit)
                            Can be wildcarded with usual shell wildcards: * ? [<letters>]
        :param useSuperseded: If False, the supersededBy results will not be included
                              (deprecated)
        :param useNonValidated: If False, the results with validated = False
                                will not be included
        :param onlyWithExpected: Return only those results that have expected values
                 also. Note that this is trivially fulfilled for all efficiency maps.
        :returns: list of ExpResult objects or the ExpResult object if the list
                  contains only one result

        """
        if useSuperseded:
            hasSuperseded = False
            for s in self.subs:
                if "superseded" in s.url:
                    hasSuperseded = True
                    break
            ss = ""
            if hasSuperseded:
                ss = " - which you seem to have already done"
            logger.warning(
                "the useSuperseded flag is deprecated from smodels v2.1 onwards. if you wish to use superseded results, please simply add them to your database path%s, e.g. 'official+superseded'."
                % ss
            )
        ret = []
        for sub in self.subs:
            tmp = sub.getExpResults(
                analysisIDs, datasetIDs, txnames, dataTypes, True, useNonValidated, onlyWithExpected
            )
            ret.append(tmp)
        return self.mergeLists(ret)

    @property
    def databaseParticles(self):
        """
        Database particles, a list, one entry per sub
        """
        r = [x.databaseParticles for x in self.subs]
        return r[0]  ## FIXME do sth smarter?

    @property
    def databaseVersion(self):
        """
        The version of the database, concatenation of the individual versions

        """
        r = [x.databaseVersion for x in self.subs]
        for i, ri in enumerate(r):  # avoid repetitions
            for j, rj in enumerate(r[i + 1 :]):
                if ri in rj:
                    r[i + j + 1] = rj.replace(ri, "")

        return "+".join(r)

    @property
    def txt_meta(self):
        """
        The meta info of the text version, a merger of the original ones

        """
        r = [x.txt_meta for x in self.subs]
        ret = r[0]
        return ret

    @property
    def pcl_meta(self):
        """
        The meta info of the text version, a merger of the original ones

        """
        ret = None
        r = []
        for x in self.subs:
            if hasattr(x, "pcl_meta"):
                r.append(x.pcl_meta)
        ret = r[0]
        return ret

    def createLinksToCombinationsMatrix(self):
        """in all globalInfo objects, create a shallow link to the
        combinations matrix"""
        for x in self.subs:
            if not hasattr(x, "combinationsmatrix") or x.combinationsmatrix == None:
                x.combinationsmatrix = self.combinationsmatrix
            x.createLinksToCombinationsMatrix()

    def clearLinksToCombinationsMatrix(self):
        """clear all shallow links to the combinations matrix"""
        self.combinationsmatrix = None
        for x in self.subs:
            x.combinationsmatrix = None
            x.clearLinksToCombinationsMatrix()


class SubDatabase(object):
    """
    SubDatabase object. Holds a list of ExpResult objects.
    """

    def __init__(
        self,
        base=None,
        force_load=None,
        discard_zeroes=True,
        progressbar=False,
        subpickle=True,
        combinationsmatrix=None,
    ):
        """
        :param base: path to the database, or pickle file (string), or http
                     address. If None, "official", or "official_fastlim",
                     use the official database for your code version
                     (including fastlim results, if specified).
                     If "latest", or "latest_fastlim", check for the latest database.
                     Multiple databases may be named, use "+" as delimiter.
                     Order matters: Results with same name will overwritten
                     according to sequence
        :param force_load: force loading the text database ("txt"),
                           or binary database ("pcl"), dont force anything if None
        :param discard_zeroes: discard txnames with only zeroes as entries.
        :param progressbar: show a progressbar when building pickle file
                            (needs the python-progressbar module)
        :param subpickle: produce small pickle files per exp result.
                          Should only be used when working on the database.
        :param combinationsmatrix: an optional dictionary that contains info
                     about combinable analyses, e.g. { "anaid1": ( "anaid2", "anaid3" ) }
                     optionally specifying signal regions, e.g. { "anaid1:SR1":
                     ( "anaid2:SR2", "anaid3" ) }
        """

        self.url = base
        self.combinationsmatrix = combinationsmatrix
        self.source = ""
        if force_load == None and base.endswith(".pcl"):
            force_load = "pcl"
        self.force_load = force_load
        self.subpickle = subpickle
        obase = base  ## keep old name for more checks for 'latest'
        from smodels.installation import __dblabels__

        if base in __dblabels__:
            from smodels.installation import databasePath

            base = databasePath(base)
        base, pclfile = self.checkPathName(base, discard_zeroes)
        self.pcl_meta = Meta(pclfile)
        self.expResultList = []
        self.txt_meta = self.pcl_meta
        if not self.force_load == "pcl":
            self.txt_meta = Meta(base, discard_zeroes=discard_zeroes)
        self.progressbar = None
        if progressbar:
            try:
                import progressbar as P

                self.progressbar = P.ProgressBar(
                    widgets=[
                        "Building Database ",
                        P.Percentage(),
                        P.Bar(marker=P.RotatingMarker()),
                        P.ETA(),
                    ]
                )
            except ImportError as e:
                logger.warning("progressbar requested, but python-progressbar is not installed.")

        if self.force_load == "txt":
            self._setParticles()
            self.loadTextDatabase()
            self.txt_meta.printFastlimBanner()
            return
        if self.force_load == "pcl":
            self.loadBinaryFile()
            self._setParticles()
            self.pcl_meta.printFastlimBanner()
            if "latest" in obase:
                from smodels import installation

                codeVersion = installation.version()
                pclVersion = self.pcl_meta.databaseVersion
                if codeVersion[0] != pclVersion[0]:
                    logger.error(
                        "major versions of code and database differ! code=%s, database=%s"
                        % (codeVersion[0], pclVersion[0])
                    )
            return
        if self.force_load in [None, "none", "None"]:
            self.loadDatabase()
            self._setParticles()
            self.txt_meta.printFastlimBanner()
            return
        logger.error(
            "when initialising database: force_load=%s is not "
            "recognized. Valid values are: pcl, txt, None." % force_load
        )
        raise SModelSError()

    def __eq__(self, other):
        """compare two databases"""
        if type(self) != type(other):
            return False
        if not self.txt_meta.sameAs(other.txt_meta):
            return False
        if len(self.expResultList) != len(other.expResultList):
            return False
        for (myres, otherres) in zip(self.expResultList, other.expResultList):
            if myres != otherres:
                return False
        return True

    def loadDatabase(self):
        """if no binary file is available, then
        load the database and create the binary file.
        if binary file is available, then check if
        it needs update, create new binary file, in
        case it does need an update.
        """
        if not os.path.exists(self.pcl_meta.pathname):
            logger.info("Creating binary database ")
            logger.info("(this may take a few minutes, but it's done only once!)")
            self.loadTextDatabase()
            self.createBinaryFile()
        else:
            if self.needsUpdate():
                self.createBinaryFile()
            else:
                self.loadBinaryFile(lastm_only=False)

    def loadTextDatabase(self):
        """simply loads the textdabase"""
        if self.txt_meta.databaseVersion and len(self.expResultList) > 0:
            logger.debug("Asked to load database, but has already been loaded. Ignore.")
            return
        logger.info("Parsing text database at %s" % self.txt_meta.pathname)
        self.expResultList = self._loadExpResults()
        self.createLinksToModel()
        self.createLinksToCombinationsMatrix()

    def createLinksToModel(self):
        """in all globalInfo objects, create links to self.databaseParticles"""
        if not hasattr(self, "databaseParticles"):
            return
        if type(self.databaseParticles) == type(None):
            return
        for ctr, er in enumerate(self.expResultList):
            if not hasattr(er.globalInfo, "_databaseParticles"):
                er.globalInfo._databaseParticles = self.databaseParticles
            elif type(er.globalInfo._databaseParticles) == type(None):
                er.globalInfo._databaseParticles = self.databaseParticles

    def createLinksToCombinationsMatrix(self):
        """in all globalInfo objects, create links to self.combinationsmatrix"""
        if not hasattr(self, "combinationsmatrix"):
            return
        if type(self.combinationsmatrix) == type(None):
            return
        for ctr, er in enumerate(self.expResultList):
            if not hasattr(er.globalInfo, "_combinationsmatrix"):
                er.globalInfo._combinationsmatrix = self.combinationsmatrix
            elif type(er.globalInfo._combinationsmatrix) == type(None):
                er.globalInfo._combinationsmatrix = self.combinationsmatrix

    def clearLinksToCombinationsMatrix(self):
        for ctr, er in enumerate(self.expResultList):
            if hasattr(er.globalInfo, "_combinationsmatrix"):
                del er.globalInfo._combinationsmatrix

    def removeLinksToModel(self):
        """remove the links of globalInfo._databaseParticles to the model.
        Currently not used."""
        for ctr, er in enumerate(self.expResultList):
            if hasattr(er.globalInfo, "_databaseParticles"):
                del er.globalInfo._databaseParticles

    def loadBinaryFile(self, lastm_only=False):
        """
        Load a binary database, returning last modified, file count, database.

        :param lastm_only: if true, the database itself is not read.
        :returns: database object, or None, if lastm_only == True.
        """
        if lastm_only and self.pcl_meta.mtime:
            ## doesnt need to load database, and mtime is already
            ## loaded
            return None

        if not os.path.exists(self.pcl_meta.pathname):
            return None

        try:
            with open(self.pcl_meta.pathname, "rb") as f:
                t0 = time.time()
                pclfilename = self.pcl_meta.pathname
                self.pcl_meta = serializer.load(f)
                self.pcl_meta.pathname = pclfilename
                if self.force_load == "pcl":
                    self.txt_meta = self.pcl_meta
                if not lastm_only:
                    if not self.force_load == "pcl" and self.pcl_meta.needsUpdate(self.txt_meta):
                        logger.warning("Something changed in the environment." "Regenerating.")
                        self.createBinaryFile()
                        return self
                    logger.info(
                        "loading binary db file %s format version %s"
                        % (self.pcl_meta.pathname, self.pcl_meta.format_version)
                    )
                    if sys.version[0] == "2":
                        self.expResultList = serializer.load(f)
                    else:
                        self.expResultList = serializer.load(f, encoding="latin1")
                    t1 = time.time() - t0
                    logger.info(
                        "Loaded database from %s in %.1f secs." % (self.pcl_meta.pathname, t1)
                    )
                    self.databaseParticles = None
                    try:
                        self.databaseParticles = serializer.load(f)
                    except EOFError as e:
                        pass  ## a model does not *have* to be defined
                    self.createLinksToModel()
                    self.createLinksToCombinationsMatrix()
        except (EOFError, ValueError) as e:
            os.unlink(self.pcl_meta.pathname)
            if lastm_only:
                self.pcl_meta.format_version = -1
                self.pcl_meta.mtime = 0
                return self
            logger.error("%s is not readable (%s)." % (self.pcl_meta.pathname, str(e)))
            if self.source in ["http", "ftp", "pcl"]:
                logger.error(
                    "source cannot be rebuilt. supply a different path to the database in your ini file."
                )
                raise SModelSError()
            self.createBinaryFile()
        # self.txt_meta = self.pcl_meta
        return self

    def checkBinaryFile(self):
        nu = self.needsUpdate()
        logger.debug("Checking binary db file.")
        logger.debug(
            "Binary file dates to %s(%d)"
            % (time.ctime(self.pcl_meta.mtime), self.pcl_meta.filecount)
        )
        logger.debug(
            "Database dates to %s(%d)" % (time.ctime(self.txt_meta.mtime), self.txt_meta.filecount)
        )
        if nu:
            logger.info("Binary db file needs an update.")
        else:
            logger.info("Binary db file does not need an update.")
        return nu

    def needsUpdate(self):
        """does the binary db file need an update?"""
        try:
            self.loadBinaryFile(lastm_only=True)
            # logger.error( "needs update?" )
            return self.pcl_meta.needsUpdate(self.txt_meta)
        except (IOError, DatabaseNotFoundException, TypeError, ValueError):
            # if we encounter a problem, we rebuild the database.
            return True

    def createBinaryFile(self, filename=None):
        """create a pcl file from the text database,
        potentially overwriting an old pcl file."""
        ## make sure we have a model to pickle with the database!
        if self.txt_meta == None:
            logger.error("Trying to create database pickle, but no txt_meta defined.")
            raise SModelSError()
        logger.debug(
            "database timestamp: %s, filecount: %s"
            % (time.ctime(self.txt_meta.mtime), self.txt_meta.filecount)
        )
        binfile = filename
        if binfile == None:
            binfile = self.pcl_meta.pathname
        if not hasattr(self, "databaseParticles") or type(self.databaseParticles) == type(None):
            self._setParticles(self._getParticles())
        logger.debug(" * create %s" % binfile)
        with open(binfile, "wb") as f:
            logger.debug(" * load text database")
            self.loadTextDatabase()
            logger.debug(
                " * write %s db version %s, format version %s, %s"
                % (
                    binfile,
                    self.txt_meta.databaseVersion,
                    self.txt_meta.format_version,
                    self.txt_meta.cTime(),
                )
            )
            # ptcl = serializer.HIGHEST_PROTOCOL
            ptcl = min(
                4, serializer.HIGHEST_PROTOCOL
            )  ## 4 is default protocol in python3.8, and highest protocol in 3.7
            serializer.dump(self.txt_meta, f, protocol=ptcl)
            serializer.dump(self.expResultList, f, protocol=ptcl)
            serializer.dump(self.databaseParticles, f, protocol=ptcl)
            logger.info("%s created." % (binfile))

    @property
    def databaseVersion(self):
        """
        The version of the database, read from the 'version' file.

        """
        return self.txt_meta.databaseVersion

    @databaseVersion.setter
    def databaseVersion(self, x):
        self.txt_meta.databaseVersion = x
        self.pcl_meta.databaseVersion = x

    def inNotebook(self):
        """
        Are we running within a notebook? Has an effect on the
        progressbar we wish to use.
        """

        try:
            cfg = get_ipython().config
            if "IPKernelApp" in cfg.keys():
                return True
            else:
                return False
        except NameError:
            return False

    @property
    def base(self):
        """
        This is the path to the base directory.
        """
        return self.txt_meta.pathname

    def fetchFromScratch(self, path, store, discard_zeroes):
        """fetch database from scratch, together with
        description.
        :param store: filename to store json file.
        """

        def sizeof_fmt(num, suffix="B"):
            for unit in ["", "K", "M", "G", "T", "P"]:
                if abs(num) < 1024.0:
                    return "%3.1f%s%s" % (num, unit, suffix)
                num /= 1024.0
            return "%.1f%s%s" % (num, "Yi", suffix)

        import requests

        try:
            r = requests.get(path, timeout=5)
        except requests.exceptions.RequestException as e:
            logger.error("Exception when trying to fetch database: %s" % e)
            logger.error(
                "Consider supplying a different database path in the ini file (possibly a local one)"
            )
            raise SModelSError()
        if r.status_code != 200:
            line = "Error %d: could not fetch '%s' from server: '%s'" % (
                r.status_code,
                path,
                r.reason,
            )
            logger.error(line)
            raise SModelSError(line)
        ## its new so store the description
        with open(store, "w") as f:
            f.write(r.text)
        if not "url" in r.json().keys():
            logger.error("cannot parse json file %s." % path)
            raise SModelSError()
        size = r.json()["size"]
        cDir, defused = cacheDirectory(create=True, reportIfDefault=True)
        t0 = time.time()
        filename = os.path.join(cDir, r.json()["url"].split("/")[-1])
        if os.path.exists(filename):
            # if file exists and checksums match, we dont download
            if "sha1" in r.json():
                sha = _getSHA1(filename)
                if sha == r.json()["sha1"]:
                    ## seems it hasnt changed
                    self.force_load = "pcl"
                    return ("./", "%s" % filename)
        r2 = requests.get(r.json()["url"], stream=True, timeout=(250, 2000))
        # filename= os.path.join ( cDir, r2.url.split("/")[-1] )
        msg = "downloading the database from %s and caching in %s." % (path, cDir)
        if defused:
            msg += " If you want the pickled database file to be cached in a different location, set the environment variable SMODELS_CACHEDIR, e.g. to '/tmp'."
        logger.warning(msg)
        logger.info(
            "need to fetch %s and store in %s. size is %s."
            % (r.json()["url"], filename, sizeof_fmt(size))
        )
        with open(filename, "wb") as dump:
            import fcntl

            fcntl.lockf(dump, fcntl.LOCK_EX)
            if not self.inNotebook():  ## \r doesnt work in notebook
                print("         " + " " * 51 + "<", end="\r")
            print("loading >", end="")
            for x in r2.iter_content(chunk_size=int(size / 50)):
                dump.write(x)
                dump.flush()
                print(".", end="")
                sys.stdout.flush()
            if self.inNotebook():
                print("done.")
            else:
                print("")
            fcntl.lockf(dump, fcntl.LOCK_UN)
            dump.close()
            sha = _getSHA1(filename)
            testsha = r.json()["sha1"]
            if sha != testsha:
                logger.error(
                    f"error: downloaded file has different checksum {sha}!={testsha}. This should not happen. Contact the smodels-developers <smodels-developers@lists.oeaw.ac.at>"
                )
                # sys.exit()
        logger.info("fetched %s in %d secs." % (r2.url, time.time() - t0))
        logger.debug("store as %s" % filename)
        self.force_load = "pcl"
        return ("./", "%s" % filename)

    def fetchFromServer(self, path, discard_zeroes):
        import requests, time, json

        self.source = "http"
        if "ftp://" in path:
            self.source = "ftp"
        cDir = cacheDirectory(create=True)
        store = os.path.join(cDir, path.replace(":", "_").replace("/", "_").replace(".", "_"))
        logger.debug("need to fetch from server: %s and store to %s" % (path, store))
        if not os.path.isfile(store):
            ## completely new! fetch the description and the db!
            return self.fetchFromScratch(path, store, discard_zeroes)
        with open(store, "r") as f:
            jsn = json.load(f)
        filename = os.path.join(cDir, jsn["url"].split("/")[-1])

        class _:  ## pseudo class for pseudo requests
            def __init__(self):
                self.status_code = -1

        r = _()
        try:
            r = requests.get(path, timeout=2)
        except requests.exceptions.RequestException as e:
            pass
        if r.status_code != 200:
            logger.warning("Error %d: could not fetch %s from server." % (r.status_code, path))
            if not os.path.isfile(filename):
                logger.error("Cant find a local copy of the pickle file. Exit.")
                sys.exit()
            logger.warning(
                "I do however have a local copy of the file at %s. I work with that." % filename
            )
            self.force_load = "pcl"
            return (cDir, filename)
            # return ( cDir, os.path.basename ( filename ) )

        if not os.path.exists(filename):
            return self.fetchFromScratch(path, store, discard_zeroes)
        stats = os.stat(filename)
        if abs(stats.st_size - jsn["size"]) > 4096:
            ## size doesnt match (4096 is to allow for slightly different file
            ## sizes reported by the OS). redownload!
            return self.fetchFromScratch(path, store, discard_zeroes)
        """
        # dont do this b/c its slowish
        if "sha1" in r.json():
            t0 = time.time()
            sha = _getSHA1 ( filename )
            print ( "it took", time.time()-t0 )
            if sha != r.json()["sha1"]:
                return self.fetchFromScratch ( path, store, discard_zeroes )
        """
        if r.json()["lastchanged"] > jsn["lastchanged"]:
            ## has changed! redownload everything!
            return self.fetchFromScratch(path, store, discard_zeroes)

        if not os.path.isfile(filename):
            return self.fetchFromScratch(path, store, discard_zeroes)
        self.force_load = "pcl"
        return ("./", filename)

    def checkPathName(self, path, discard_zeroes):
        """
        checks the path name,
        returns the base directory and the pickle file name.
        If path starts with http or ftp, fetch the description file
        and the database.
        returns the base directory and the pickle file name
        """
        logger.debug("Try to set the path for the database to: %s", path)
        if path.startswith(("http://", "https://", "ftp://")):
            return self.fetchFromServer(path, discard_zeroes)
        if path.startswith(("file://")):
            path = path[7:]

        tmp = os.path.realpath(path)
        if os.path.isfile(tmp):
            base = os.path.dirname(tmp)
            return (base, tmp)

        if tmp[-4:] == ".pcl":
            self.source = "pcl"
            if not os.path.exists(tmp):
                if self.force_load == "pcl":
                    logger.error("File not found: %s" % tmp)
                    raise SModelSError()
                logger.info("File not found: %s. Will generate." % tmp)
                base = os.path.dirname(tmp)
                return (base, tmp)
            logger.error("Supplied a pcl filename, but %s is not a file." % tmp)
            raise SModelSError()

        path = tmp + "/"
        if not os.path.exists(path):
<<<<<<< HEAD
            logger.error("%s is no valid path!" % path)
            raise DatabaseNotFoundException("Database not found")
        m = Meta(path, discard_zeroes=discard_zeroes)
        self.source = "txt"
        return (path, path + m.getPickleFileName())
=======
            logger.error('%s is no valid path!' % path)
            raise DatabaseNotFoundException( f"Database ''{path}'' not found" )
        m=Meta( path, discard_zeroes = discard_zeroes )
        self.source="txt"
        return ( path, path + m.getPickleFileName() )
>>>>>>> f1376b91

    def __str__(self):
        idList = "Database version: " + self.databaseVersion
        idList += "\n"
        idList += "-" * len(idList) + "\n"
        if self.expResultList == None:
            idList += "no experimental results available! "
            return idList
        idList += "%d experimental results: " % len(self.expResultList)
        atlas, cms = [], []
        datasets = 0
        txnames = 0
        s = {8: 0, 13: 0}
        for expRes in self.expResultList:
            Id = expRes.globalInfo.getInfo("id")
            sqrts = expRes.globalInfo.getInfo("sqrts").asNumber(TeV)
            if not sqrts in s.keys():
                s[sqrts] = 0
            s[sqrts] += 1
            datasets += len(expRes.datasets)
            for ds in expRes.datasets:
                txnames += len(ds.txnameList)
            if "ATLAS" in Id:
                atlas.append(expRes)
            if "CMS" in Id:
                cms.append(expRes)
        idList += "%d CMS, %d ATLAS, " % (len(cms), len(atlas))
        for sqrts in s.keys():
            idList += "%d @ %d TeV, " % (s[sqrts], sqrts)
            # idList += expRes.globalInfo.getInfo('id') + ', '
        idList = idList[:-2] + "\n"
        idList += "%d datasets, %d txnames.\n" % (datasets, txnames)
        return idList

    def _setParticles(self, databaseParticles=None):
        """
        Set the databaseParticles attribute.

        If databaseParticles is None and the self.databaseParticles is None,
        try to use the particles stored in the first ExpResult
        in the database (ExptResult.globalInfo._databaseParticles).
        If not found, fallback to the final states defined in defaultFinalStates.py.
        :param databaseParticles: Model object containing the final state particles
                                  used in the database.
        """
        # If not yet defined, set the attribute to None:
        if not hasattr(self, "databaseParticles"):
            self.databaseParticles = None
        # If input is given, use it to set the databaseParticles attribute:
        if databaseParticles:
            logger.debug("Setting database particles from %s" % str(databaseParticles))
            self.databaseParticles = databaseParticles

        # If still None, fallback to default:
        if self.databaseParticles is None:
            logging.debug("databaseParticles not found. Using default state.")
            from smodels.experiment.defaultFinalStates import finalStates

            self.databaseParticles = finalStates

    def _getParticles(self, particlesFile="databaseParticles.py"):
        """
        Load the particle objects used in the database.

        The particles are searched for in the database folder.
        If not found, the default particles will be loaded.
        """
        fulldir = os.path.join(self.txt_meta.pathname, particlesFile)
        if os.path.isfile(fulldir):
            from importlib import import_module

            sys.path.append(self.txt_meta.pathname)
            pFile = os.path.splitext(particlesFile)[0]
            logger.debug("Loading database particles from: %s" % fulldir)
            modelFile = import_module(pFile, package="smodels")
            if not hasattr(modelFile, "finalStates"):
                logger.error("Model definition (finalStates) not found in" % fulldir)
            else:
                # set model name to file location:
                modelFile.finalStates.label = os.path.basename(fulldir)
                return modelFile.finalStates

        return None

    def _loadExpResults(self):
        """
        Checks the database folder and generates a list of ExpResult objects for
        each (globalInfo.txt,sms.py) pair.

        :returns: list of ExpResult objects
        """
        # Try to load particles from databaseParticles.py
        self._setParticles(self._getParticles())
        folders = []
        # for root, _, files in os.walk(self.txt_meta.pathname):
        # for root, _, files in cleanWalk(self._base):
        for root, _, files in cleanWalk(self.txt_meta.pathname):
            folders.append((root, files))
        folders.sort()

        roots = []
        for root, files in folders:
            if "/.git/" in root:
                continue
            if root[-11:] == "/validation":
                continue
            if root[-5:] == "/orig":
                continue
            if not "globalInfo.txt" in files:
                continue
            else:
                roots.append(root)

        if self.progressbar:
            self.progressbar.maxval = len(roots)
            self.progressbar.start()
        resultsList = []
        for ctr, root in enumerate(roots):
            if self.progressbar:
                self.progressbar.update(ctr)
            expres = self.createExpResult(root)
            if expres:
                resultsList.append(expres)

        if not resultsList:
            logger.warning("Zero results loaded.")
        if self.progressbar:
            self.progressbar.finish()

        return resultsList

    def createExpResult(self, root):
        """create, from pickle file or text files"""
        txtmeta = Meta(
            root,
            discard_zeroes=self.txt_meta.discard_zeroes,
            hasFastLim=None,
            databaseVersion=self.databaseVersion,
        )
        pclfile = "%s/.%s" % (root, txtmeta.getPickleFileName())
        logger.debug("Creating %s, pcl=%s" % (root, pclfile))
        expres = None
        try:
            # logger.info( "%s exists? %d" % ( pclfile,os.path.exists( pclfile ) ) )
            if not self.force_load == "txt" and os.path.exists(pclfile):
                # logger.info( "%s exists" % ( pclfile ) )
                with open(pclfile, "rb") as f:
                    logger.debug("Loading: %s" % pclfile)
                    ## read meta from pickle
                    pclmeta = serializer.load(f)
                    if not pclmeta.needsUpdate(txtmeta):
                        logger.debug("we can use expres from pickle file %s" % pclfile)
                        expres = serializer.load(f)
                    else:
                        logger.debug("we cannot use expres from pickle file %s" % pclfile)
                        logger.debug("txt meta %s" % txtmeta)
                        logger.debug("pcl meta %s" % pclmeta)
                        logger.debug("pcl meta needs update %s" % pclmeta.needsUpdate(txtmeta))
        except IOError as e:
            logger.error("exception %s" % e)
        if not expres:  ## create from text file
            expres = ExpResult(
                root,
                discard_zeroes=self.txt_meta.discard_zeroes,
                databaseParticles=self.databaseParticles,
            )
            if self.subpickle and expres:
                expres.writePickle(self.databaseVersion)
        if expres:
            contact = expres.globalInfo.getInfo("contact")
            if contact and "fastlim" in contact.lower():
                self.txt_meta.hasFastLim = True
        return expres

    def getExpResults(
        self,
        analysisIDs=["all"],
        datasetIDs=["all"],
        txnames=["all"],
        dataTypes=["all"],
        useSuperseded=False,
        useNonValidated=False,
        onlyWithExpected=False,
    ):
        """
        Returns a list of ExpResult objects.

        Each object refers to an analysisID containing one (for UL) or more
        (for Efficiency maps) dataset (signal region) and each dataset
        containing one or more TxNames.  If analysisIDs is defined, returns
        only the results matching one of the IDs in the list.  If dataTypes is
        defined, returns only the results matching a dataType in the list.  If
        datasetIDs is defined, returns only the results matching one of the IDs
        in the list.  If txname is defined, returns only the results matching
        one of the Tx names in the list.

        :param analysisIDs: list of analysis ids ([CMS-SUS-13-006,...]). Can
                            be wildcarded with usual shell wildcards: * ? [<letters>]
                            Furthermore, the centre-of-mass energy can be chosen
                            as suffix, e.g. ":13*TeV". Note that the asterisk
                            in the suffix is not a wildcard.
        :param datasetIDs: list of dataset ids ([ANA-CUT0,...]). Can be wildcarded
                            with usual shell wildcards: * ? [<letters>]
        :param txnames: list of txnames ([TChiWZ,...]). Can be wildcarded with
                            usual shell wildcards: * ? [<letters>]
        :param dataTypes: dataType of the analysis (all, efficiencyMap or upperLimit)
                            Can be wildcarded with usual shell wildcards: * ? [<letters>]
        :param useSuperseded: If False, the supersededBy results will not be included
                              (deprecated)
        :param useNonValidated: If False, the results with validated = False
                                will not be included
        :param onlyWithExpected: Return only those results that have expected values
                 also. Note that this is trivially fulfilled for all efficiency maps.
        :returns: list of ExpResult objects or the ExpResult object if the list
                  contains only one result

        """
        if type(analysisIDs) == str:
            analysisIDs = [analysisIDs]
        if type(datasetIDs) == str:
            datasetIDs = [datasetIDs]
        if type(txnames) == str:
            txnames = [txnames]
        if type(dataTypes) == str:
            dataTypes = [dataTypes]

        import fnmatch

        expResultList = []
        for expResult in self.expResultList:
            superseded = None
            if hasattr(expResult.globalInfo, "supersededBy"):
                superseded = expResult.globalInfo.supersededBy.replace(" ", "")
            if superseded and (not useSuperseded):
                continue

            analysisID = expResult.globalInfo.getInfo("id")
            sqrts = expResult.globalInfo.getInfo("sqrts")

            # Skip analysis not containing any of the required ids:
            if analysisIDs != ["all"]:
                hits = False
                for patternString in analysisIDs:
                    # Extract centre-of-mass energy
                    # Assuming 0 or 1 colons.
                    pattern = patternString.split(":")
                    hits = fnmatch.filter([analysisID], pattern[0])
                    if len(pattern) > 1:
                        # Parse suffix
                        # Accepted Strings: ":13", ":13*TeV", ":13TeV", ":13 TeV"
                        # Everything else will yield an error at the unum-conversion (eval())
                        if pattern[1].endswith("TeV"):
                            pattern[1] = pattern[1][:-3]
                        if pattern[1][-1] in [" ", "*"]:
                            pattern[1] = pattern[1][:-1]
                        pattern[1] += "*TeV"
                        if sqrts != eval(pattern[1]):
                            hits = False
                    if hits:
                        break
                        # continue
                if not hits:
                    continue

            newExpResult = ExpResult()
            newExpResult.path = expResult.path
            newExpResult.globalInfo = expResult.globalInfo
            newExpResult.datasets = []

            for dataset in expResult.datasets:
                if dataTypes != ["all"]:
                    hits = False
                    for pattern in dataTypes:
                        hits = fnmatch.filter([dataset.dataInfo.dataType], pattern)
                        if hits:
                            break
                            # continue
                    if not hits:
                        continue

                if hasattr(dataset.dataInfo, "dataId") and datasetIDs != ["all"]:
                    hits = False
                    if datasetIDs == None:
                        datasetIDs = [None]
                    for pattern in datasetIDs:
                        hits = fnmatch.filter([str(dataset.dataInfo.dataId)], str(pattern))
                        if hits:
                            break
                            # continue
                    if not hits:
                        continue

                newDataSet = datasetObj.DataSet(
                    dataset.path,
                    dataset.globalInfo,
                    False,
                    discard_zeroes=self.txt_meta.discard_zeroes,
                )
                newDataSet.dataInfo = dataset.dataInfo
                newDataSet.txnameList = []
                for txname in dataset.txnameList:
                    if type(txname.validated) == str:
                        txname.validated = txname.validated.lower()
                    # print ( "txname",txname.validated,type(txname.validated) )
                    if txname.validated not in [
                        True,
                        False,
                        "true",
                        "false",
                        "n/a",
                        "tbd",
                        None,
                        "none",
                    ]:
                        logger.error(
                            "value of validated field '%s' in %s unknown."
                            % (txname.validated, expResult)
                        )
                    if txname.validated in [
                        None,
                        "none",
                    ]:  ## FIXME after 1.1.1 this becomes a warning msg?
                        logger.debug(
                            "validated is None in %s/%s/%s. Please set to True, False, N/A, or tbd."
                            % (expResult.globalInfo.id, dataset.dataInfo.dataId, txname)
                        )
                    if txname.validated not in [None, True, "true", "n/a", "tbd"] and (
                        not useNonValidated
                    ):
                        #                    if txname.validated is False and (not useNonValidated):
                        continue
                    if txnames != ["all"]:
                        # Replaced by wildcard-evaluation below (2018-04-06 mat)
                        hits = False
                        for pattern in txnames:
                            hits = fnmatch.filter([txname.txName], pattern)
                            if hits:  # one match is enough
                                break
                        if not hits:
                            continue

                    if (
                        onlyWithExpected
                        and dataset.dataInfo.dataType == "upperLimit"
                        and not txname.txnameDataExp
                    ):
                        continue
                    newDataSet.txnameList.append(txname)
                # Skip data set not containing any of the required txnames:
                if not newDataSet.txnameList or newDataSet.txnameList == []:
                    continue
                newExpResult.datasets.append(newDataSet)
            # Skip analysis not containing any of the required txnames:
            if not newExpResult.getTxNames():
                continue
            expResultList.append(newExpResult)
        return expResultList

    def updateBinaryFile(self):
        """write a binar db file, but only if
        necessary."""
        if self.needsUpdate():
            logger.debug("Binary db file needs an update.")
            self.createBinaryFile()
        else:
            logger.debug("Binary db file does not need an update.")


class ExpResultList(object):
    """
    Holds a list of ExpResult objects for printout.
    """

    def __init__(self, expResList):
        """
        :param expResultList: list of ExpResult objects
        """

        self.expResultList = expResList


if __name__ == "__main__":
    import argparse
    from smodels.tools.smodelsLogging import setLogLevel

    """ Run as a script, this checks and/or writes dbX.pcl files """
    argparser = argparse.ArgumentParser(
        description="simple script to check \
            and/or write dbX.pcl files"
    )
    argparser.add_argument("-c", "--check", help="check binary db file", action="store_true")
    argparser.add_argument("-t", "--time", help="time reading db", action="store_true")
    argparser.add_argument("-r", "--read", help="read binary db file", action="store_true")
    argparser.add_argument(
        "-w", "--write", help="force writing binary db file", action="store_true"
    )
    argparser.add_argument(
        "-u", "--update", help="update binary db file, if necessary", action="store_true"
    )
    argparser.add_argument("-d", "--debug", help="debug mode", action="store_true")
    argparser.add_argument(
        "-D", "--database", help="directory name of database", default="../../../smodels-database/"
    )
    args = argparser.parse_args()
    logger.setLevel(level=logging.INFO)
    if args.debug:
        setLogLevel(level=logging.DEBUG)
    if args.write:
        db = Database(args.database, force_load="txt")
        db.createBinaryFile()
        sys.exit()
    db = Database(args.database)
    if args.update:
        db.updateBinaryFile()
    if args.check:
        db.checkBinaryFile()
    if args.time:
        t0 = time.time()
        expResult = db.loadBinaryFile(lastm_only=False)
        t1 = time.time()
        print("Time it took reading binary db file: %.1f s." % (t1 - t0))
        txtdb = db.loadTextDatabase()
        t2 = time.time()
        print("Time it took reading text   file: %.1f s." % (t2 - t1))
    if args.read:
        db = db.loadBinaryFile(lastm_only=False)
        listOfExpRes = db.getExpResults()
        for expResult in listOfExpRes:
            print(expResult)<|MERGE_RESOLUTION|>--- conflicted
+++ resolved
@@ -864,19 +864,12 @@
 
         path = tmp + "/"
         if not os.path.exists(path):
-<<<<<<< HEAD
-            logger.error("%s is no valid path!" % path)
-            raise DatabaseNotFoundException("Database not found")
-        m = Meta(path, discard_zeroes=discard_zeroes)
-        self.source = "txt"
-        return (path, path + m.getPickleFileName())
-=======
             logger.error('%s is no valid path!' % path)
             raise DatabaseNotFoundException( f"Database ''{path}'' not found" )
         m=Meta( path, discard_zeroes = discard_zeroes )
         self.source="txt"
         return ( path, path + m.getPickleFileName() )
->>>>>>> f1376b91
+
 
     def __str__(self):
         idList = "Database version: " + self.databaseVersion
