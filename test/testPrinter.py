#!/usr/bin/env python

"""
.. module:: testPrinter
   :synopsis: Tests printer facilities with runSModelS

.. moduleauthor:: Andre Lessa <lessa.a.p@gmail.com>

"""

import sys
sys.path.insert(0,"../")
import unittest
from smodels.installation import installDirectory
from smodels.theory import slhaDecomposer
from smodels.tools.physicsUnits import fb, GeV, TeV
from smodels.tools.printer import printout
from smodels.theory.theoryPrediction import theoryPredictionsFor
from smodels.experiment.databaseObj import Database
from smodels.tools import printer, ioObjects
from smodels.tools import coverage
from smodels.tools import summaryReader
from xml.etree import ElementTree
import logging



class RunPrinterTest(unittest.TestCase):

    def __init__ ( self, *args, **kwargs):
        super(RunPrinterTest, self).__init__(*args, **kwargs)
        self.logger = logging.getLogger(__name__)
        self.stdoutPrinter = printer.TxTPrinter(output = 'file', filename = './unitTestOutput/sms_output.txt')
        self.summaryPrinter = printer.SummaryPrinter(output = 'file', filename = './unitTestOutput/summary_print.txt')
        self.pythonPrinter = printer.PyPrinter(output = 'file', filename = './unitTestOutput/sms_output.py')
        self.xmlPrinter = printer.XmlPrinter(output = 'file', filename = './unitTestOutput/sms_output.xml')
        self.printerList = printer.MPrinter( self.stdoutPrinter,self.summaryPrinter,
                                             self.pythonPrinter,self.xmlPrinter)
        #Set the address of the database folder
        self.database = Database("./database/" )
        self.slhafile = "%s/inputFiles/slha/gluino_squarks.slha" % (installDirectory() )
        self.runMain()


    def runMain(self):
        """
        Main program. Displays basic use case.
    
        """

        #Set main options for decomposition:
        sigmacut = 0.03 * fb
        mingap = 5. * GeV
    
        """ Decompose model (use slhaDecomposer for SLHA input or lheDecomposer for LHE input) """
        smstoplist = slhaDecomposer.decompose(self.slhafile, sigmacut, doCompress=True, doInvisible=True, minmassgap=mingap)
    
        #Add the decomposition result to the printers
        self.printerList.addObj(smstoplist)
    
        listOfExpRes = self.database.getExpResults()
        # Compute the theory predictions for each analysis
        allPredictions = []
        for expResult in listOfExpRes:
            predictions = theoryPredictionsFor(expResult, smstoplist)
            if not predictions:
                continue
            allPredictions += predictions._theoryPredictions
        
        maxcond = 0.2
        results = ioObjects.ResultList(allPredictions,maxcond)
        self.printerList.addObj(results,objOutputLevel=2)
        
<<<<<<< HEAD
        #Add missing topologies:
        missingtopos = missingTopologies.MissingTopoList()
        missingtopos.findMissingTopos(smstoplist)        
        self.printerList.addObj(missingtopos)
=======
        #Add coverage information:
        sqrts = max([xsec.info.sqrts for xsec in smstoplist.getTotalWeight()])
        coverageInfo = coverage.Uncovered(smstoplist, False, False, sqrts)
        printerList.addObj(coverageInfo.missingTopos)
>>>>>>> 139053b9
        
        #Add additional information:
        databaseVersion = self.database.databaseVersion
        outputStatus = ioObjects.OutputStatus([1,None], self.slhafile,
                                               {'sigmacut' : sigmacut.asNumber(fb), 
                                                'minmassgap' : mingap.asNumber(GeV),
                                                'maxcond': maxcond },
                                              databaseVersion)
        outputStatus.status = 1
        self.printerList.addObj(outputStatus)
        self.printerList.close()

    def describeDifferences ( self, A, B, defFile, testFile ):
        msg = "Dictionaries in %s and %s are different!" % ( defFile, testFile )
        Akeys=A.keys()
        Bkeys=B.keys()
        Akeys.sort()
        Bkeys.sort()
        if Akeys != Bkeys:
            self.logger.error ( "difference in keys:" )
            self.logger.error ( Akeys )
            self.logger.error ( Bkeys )
            raise AssertionError ( msg )
        for k in Akeys:
            Alines = A[k]
            Blines = B[k]
            if type ( Alines ) != type([]):
                if Alines != Blines:
                    self.logger.error ( "k=%s:default=%s, unittest=%s" % ( k, Alines, Blines ) )
                    raise AssertionError ( msg )
            else:
                if len(Alines)!=len(Blines):
                    self.logger.error ( "k=%s: # lines: %d != %d" % ( k, len(Alines), len(Blines) )  )
                    raise AssertionError ( msg )
                else:
                    raiseError=False
                    for Aline,Bline in zip(Alines, Blines):
                        if type(Aline)==type({}):
                            for kk in Aline.keys():
                                Akv = Aline[kk]
                                Bkv = Bline[kk]
                                if type ( Akv ) == float:
                                    if abs ( Akv - Bkv ) > 10**-7:
                                        self.logger.error ( "k=%s: kk=%s: %.13f != %.13f" % ( k, kk, Akv, Bkv ) )
                                        raiseError=True
                                else:
                                    if Akv != Bkv:
                                        self.logger.error ( "k=%s: kk=%s: %s != %s" % ( k, kk, Akv, Bkv ) )
                                        raiseError=True
                            continue
                        if Aline!=Bline:
                            self.logger.error ( Aline )
                            self.logger.error ( Bline )
                            raiseError=True
                    if raiseError:
                        raise AssertionError ( msg )

    def textTest(self):
        outputfile = "%s/test/unitTestOutput/summary_print.txt" %installDirectory()
        samplefile = "%s/test/summary_default.txt" %installDirectory()
        #Test summary output
        output = summaryReader.Summary( outputfile )
        sample = summaryReader.Summary( samplefile )
        try:
            self.assertEquals(sample, output)
        except AssertionError,e:
            msg = "%s != %s" % ( sample, output ) 
            raise AssertionError ( msg )


    def pythonTest(self):
        #Test python output
        from default_output import smodelsOutput as defaultOut
        from unitTestOutput.sms_output import smodelsOutput
        inputFile = smodelsOutput['input file']
        inputFile = inputFile[inputFile.rfind('/'):]
        smodelsOutput['input file'] = inputFile
        defaultFile = defaultOut['input file']
        defaultFile = defaultFile[defaultFile.rfind('/'):]
        defaultOut['input file'] = defaultFile
        self.describeDifferences ( smodelsOutput, defaultOut, "./default_output.py", "./unitTestOutput/sms_output.py" )

    def xmlTest(self):
        defFile = "%s/test/default_output.xml" %installDirectory()
        outFile = "%s/test/unitTestOutput/sms_output.xml" %installDirectory()
        
        #Test xml output
        xmlDefault = ElementTree.parse( defFile ).getroot()
        xmlNew = ElementTree.parse( outFile ).getroot()
        def compareXML(xmldefault,xmlnew):
            self.assertEqual(len(xmldefault),len(xmlnew))
            for i,el in enumerate(xmldefault):
                newel = xmlnew[i]
                self.assertEqual(len(el),len(newel))                
                if len(el) == 0:
                    if el.tag == 'input_file': continue
                    self.assertEqual(el.text,newel.text)
                    self.assertEqual(el.tag,newel.tag)
                else:                    
                    compareXML(el,newel)
        try:
            compareXML(xmlDefault,xmlNew)
        except AssertionError,e:
            msg = "%s != %s" % ( defFile, outFile )
            raise AssertionError ( msg )

    def testPrinters ( self ):
        self.textTest()
        self.pythonTest()
        self.xmlTest()
        

if __name__ == "__main__":
    unittest.main()<|MERGE_RESOLUTION|>--- conflicted
+++ resolved
@@ -16,14 +16,12 @@
 from smodels.tools.physicsUnits import fb, GeV, TeV
 from smodels.tools.printer import printout
 from smodels.theory.theoryPrediction import theoryPredictionsFor
-from smodels.experiment.databaseObj import Database
 from smodels.tools import printer, ioObjects
 from smodels.tools import coverage
 from smodels.tools import summaryReader
 from xml.etree import ElementTree
 import logging
-
-
+from databaseLoader import database
 
 class RunPrinterTest(unittest.TestCase):
 
@@ -37,7 +35,6 @@
         self.printerList = printer.MPrinter( self.stdoutPrinter,self.summaryPrinter,
                                              self.pythonPrinter,self.xmlPrinter)
         #Set the address of the database folder
-        self.database = Database("./database/" )
         self.slhafile = "%s/inputFiles/slha/gluino_squarks.slha" % (installDirectory() )
         self.runMain()
 
@@ -58,7 +55,7 @@
         #Add the decomposition result to the printers
         self.printerList.addObj(smstoplist)
     
-        listOfExpRes = self.database.getExpResults()
+        listOfExpRes = database.getExpResults()
         # Compute the theory predictions for each analysis
         allPredictions = []
         for expResult in listOfExpRes:
@@ -71,20 +68,13 @@
         results = ioObjects.ResultList(allPredictions,maxcond)
         self.printerList.addObj(results,objOutputLevel=2)
         
-<<<<<<< HEAD
-        #Add missing topologies:
-        missingtopos = missingTopologies.MissingTopoList()
-        missingtopos.findMissingTopos(smstoplist)        
-        self.printerList.addObj(missingtopos)
-=======
         #Add coverage information:
         sqrts = max([xsec.info.sqrts for xsec in smstoplist.getTotalWeight()])
         coverageInfo = coverage.Uncovered(smstoplist, False, False, sqrts)
-        printerList.addObj(coverageInfo.missingTopos)
->>>>>>> 139053b9
+        self.printerList.addObj(coverageInfo.missingTopos)
         
         #Add additional information:
-        databaseVersion = self.database.databaseVersion
+        databaseVersion = database.databaseVersion
         outputStatus = ioObjects.OutputStatus([1,None], self.slhafile,
                                                {'sigmacut' : sigmacut.asNumber(fb), 
                                                 'minmassgap' : mingap.asNumber(GeV),
@@ -139,7 +129,7 @@
                     if raiseError:
                         raise AssertionError ( msg )
 
-    def textTest(self):
+    def testTextPrinter(self):
         outputfile = "%s/test/unitTestOutput/summary_print.txt" %installDirectory()
         samplefile = "%s/test/summary_default.txt" %installDirectory()
         #Test summary output
@@ -152,7 +142,7 @@
             raise AssertionError ( msg )
 
 
-    def pythonTest(self):
+    def testPythonPrinter(self):
         #Test python output
         from default_output import smodelsOutput as defaultOut
         from unitTestOutput.sms_output import smodelsOutput
@@ -164,7 +154,7 @@
         defaultOut['input file'] = defaultFile
         self.describeDifferences ( smodelsOutput, defaultOut, "./default_output.py", "./unitTestOutput/sms_output.py" )
 
-    def xmlTest(self):
+    def testXmlPrinter(self):
         defFile = "%s/test/default_output.xml" %installDirectory()
         outFile = "%s/test/unitTestOutput/sms_output.xml" %installDirectory()
         
@@ -188,11 +178,6 @@
             msg = "%s != %s" % ( defFile, outFile )
             raise AssertionError ( msg )
 
-    def testPrinters ( self ):
-        self.textTest()
-        self.pythonTest()
-        self.xmlTest()
-        
 
 if __name__ == "__main__":
     unittest.main()