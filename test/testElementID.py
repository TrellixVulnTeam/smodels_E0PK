--- conflicted
+++ resolved
@@ -27,15 +27,9 @@
         for res in resultlist:
             theorypredictions = theoryPredictionsFor(res, topoList)
             if not theorypredictions: continue
-<<<<<<< HEAD
-            self.assertEquals(len(theorypredictions),1)
-            tpIDs = theorypredictions[0].IDs
-            self.assertEquals(sorted(tpIDs),sorted(listOfIDs[res.globalInfo.id]))
-=======
             self.assertEqual(len(theorypredictions),1)
             tpIDs = theorypredictions[0].IDs 
             self.assertEqual(sorted(tpIDs),sorted(listOfIDs[res.globalInfo.id]))
->>>>>>> 3f150380
             
 
 if __name__ == "__main__":
