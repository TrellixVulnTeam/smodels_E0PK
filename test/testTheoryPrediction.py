#!/usr/bin/env python3

"""
.. module:: testTheoryPrediction
   :synopsis: Testing the theory prediction.

.. moduleauthor:: Wolfgang Waltenberger <wolfgang.waltenberger@gmail.com>

"""

from __future__ import print_function
import sys
sys.path.insert(0,"../")
import unittest
from smodels.tools.physicsUnits import fb, GeV, pb
from databaseLoader import database
import inspect
import os

class IntegrationTest(unittest.TestCase):
    def configureLogger(self):
        import logging.config
        fc= inspect.getabsfile(self.configureLogger).replace ( 
                "testTheoryPrediction.py", "integration.conf" )
        logging.config.fileConfig( fname=fc, disable_existing_loggers=False )

    def predictions(self):
        return { 'ATLAS-SUSY-2013-02': 572.168935 * fb,
                 'CMS-SUS-13-012': 1.73810052766 * fb }

    def predchi2(self):
        return { 'ATLAS-SUSY-2013-02': None,
     #            'CMS-SUS-13-012': 19.9647839329 } ## with 20% signal error
                 'CMS-SUS-13-012': 45.35806410622854 } ## thats with no signal error

    def checkAnalysis(self,expresult,smstoplist):
        id = expresult.globalInfo.id
        from smodels.theory.theoryPrediction import theoryPredictionsFor
        theorypredictions = theoryPredictionsFor(expresult, smstoplist)
        defpreds=self.predictions()
        if not theorypredictions:
            print ( "no theory predictions for",expresult,"??" )
            import sys
            sys.exit(-1)
        for pred in theorypredictions:
            m0=str(int(pred.mass[0][0]/GeV))
            predval=pred.xsection.value 
            defpredval = defpreds[id]
            self.assertAlmostEqual( predval.asNumber(fb), defpredval.asNumber (fb) )
            predchi = self.predchi2()[id]
            pred.computeStatistics( marginalize=True )
<<<<<<< HEAD
            if predchi == None:
                self.assertEqual ( pred.chi2, None )
            else:
                self.assertAlmostEqual ( pred.chi2 / predchi, 1.0, 1 )
=======
            if pred.chi2 != self.predchi2()[id]:
                self.assertAlmostEqual(pred.chi2/self.predchi2()[id], 1.0, 1 )
>>>>>>> 8ef94fd3

    def testIntegration(self):
        from smodels.installation import installDirectory
        from smodels.tools.physicsUnits import fb, GeV
        from smodels.theory import slhaDecomposer
        slhafile = '../inputFiles/slha/simplyGluino.slha'
        self.configureLogger()
        smstoplist = slhaDecomposer.decompose(slhafile, .1*fb, doCompress=True,
                doInvisible=True, minmassgap=5.*GeV)
        listofanalyses = database.getExpResults( 
                analysisIDs= [ "ATLAS-SUSY-2013-02", "CMS-SUS-13-012" ], 
                txnames = [ "T1" ] )
        if type(listofanalyses) != list:
            listofanalyses= [ listofanalyses] 
        for analysis in listofanalyses:
            self.checkAnalysis(analysis,smstoplist)

if __name__ == "__main__":
    unittest.main()<|MERGE_RESOLUTION|>--- conflicted
+++ resolved
@@ -12,10 +12,9 @@
 import sys
 sys.path.insert(0,"../")
 import unittest
-from smodels.tools.physicsUnits import fb, GeV, pb
+from smodels.tools.physicsUnits import fb, GeV
 from databaseLoader import database
 import inspect
-import os
 
 class IntegrationTest(unittest.TestCase):
     def configureLogger(self):
@@ -49,15 +48,9 @@
             self.assertAlmostEqual( predval.asNumber(fb), defpredval.asNumber (fb) )
             predchi = self.predchi2()[id]
             pred.computeStatistics( marginalize=True )
-<<<<<<< HEAD
-            if predchi == None:
-                self.assertEqual ( pred.chi2, None )
-            else:
-                self.assertAlmostEqual ( pred.chi2 / predchi, 1.0, 1 )
-=======
             if pred.chi2 != self.predchi2()[id]:
                 self.assertAlmostEqual(pred.chi2/self.predchi2()[id], 1.0, 1 )
->>>>>>> 8ef94fd3
+
 
     def testIntegration(self):
         from smodels.installation import installDirectory
