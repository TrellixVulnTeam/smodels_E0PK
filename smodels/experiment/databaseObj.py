--- conflicted
+++ resolved
@@ -11,6 +11,7 @@
 
 """
 
+from __future__ import print_function
 import os
 ## sweet spot for numpy multi-threading is 2? More threads
 ## make some weaker machines freeze when building the pickle file.
@@ -239,8 +240,6 @@
         """
         return self.txt_meta.pathname
 
-<<<<<<< HEAD
-=======
     def fetchFromScratch ( self, path, store, discard_zeroes ):
         """ fetch database from scratch, together with
             description.
@@ -327,7 +326,6 @@
         self.force_load = "pcl"
         # next step: check the timestamps
         return ( "./", filename )
->>>>>>> 93a3b03c
 
     def checkPathName( self, path, discard_zeroes ):
         """
