--- conflicted
+++ resolved
@@ -10,14 +10,8 @@
 
 from theory import crossSection
 from theory.element import Element
-<<<<<<< HEAD
 from .printer import Printer
-from prettytable import PrettyTable
 from tools import smsPrettyPrinter
-=======
-from printer import Printer
-from tools import SMSPrettyPrinter
->>>>>>> 7d6ba7ea
 from theory import logger
 
 class Topology(object):
