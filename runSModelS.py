--- conflicted
+++ resolved
@@ -138,11 +138,8 @@
     else: datasetIDs = parser.get("database", "datasets").split(",")'''
 
     """ Load analyses """        
-<<<<<<< HEAD
+
     listOfExpRes = database.getExpResults(analysisIDs=analyses, txnames=txnames, datasetIDs=datasetIDs, dataTypes=dataTypes)
-=======
-    listOfExpRes = database.getExpResults(analysisIDs=analyses, txnames=txnames, datasetIDs=datasetIDs, dataType=dataType)
->>>>>>> d95b90c9
 
     """ Print list of analyses loaded """
     outLevel = 0
