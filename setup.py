--- conflicted
+++ resolved
@@ -66,15 +66,9 @@
     List all config files and binaries
 
     """
-<<<<<<< HEAD
-    ret = [("", [ "README.rst", "INSTALLATION.rst", "COPYING" ])]
-    ret.append ( ("smodels/", [ "smodels/version" ]) )
-    for directory in ["inputFiles/slha/", "inputFiles/lhe/", "smodels/share/",
-=======
     ret = []
     ret.append ( ("smodels/", [ "smodels/version", "smodels/COPYING", "smodels/README.rst", "smodels/INSTALLATION.rst" ]) )
     for directory in ["inputFiles/slha/", "inputFiles/lhe/", "inputFiles/models/", "smodels/share/",
->>>>>>> 93a3b03c
           "smodels/etc/", "smodels/lib/nllfast/nllfast-1.2/", 
           "smodels/lib/nllfast/nllfast-2.1/", "smodels/lib/nllfast/nllfast-3.1/", 
           "smodels/lib/pythia6/", "smodels/lib/pythia8/" ]:
