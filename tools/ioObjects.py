#!/usr/bin/env python

"""
    .. module:: ioObjects
    :synopsis: Definitions of input/output parameters which are read from parameter.in
    
    .. moduleauthor:: Ursula Laa <Ursula.Laa@assoc.oeaw.ac.at>    
    .. moduleauthor:: Suchita Kulkarni <suchita.kulkarni@gmail.com>
"""

from smodels.theory.printer import Printer


<<<<<<< HEAD
class ExptResults:
    """
    A class to store all relevant information for one result
    """
    def __init__(self, aname, topo, sqrts, cond, tval, exptval, topo_description, mmother, mlsp):
        self.aname = aname
        self.topo = topo
        self.sqrts = sqrts
        self.cond = cond
        self.tval = tval
        self.exptval = exptval
        self.rval = tval / exptval
        self.topo_description = topo_description
        self.mmother = mmother
        self.mlsp = mlsp

=======
>>>>>>> 5a359446
class ResultList(Printer):
    """
    Class that collects experimental constraints and has a predefined printout
    """
<<<<<<< HEAD
    def __init__(self, outputarray=[], bestresult=[], bestresultonly=None, describeTopo=None):
=======
    def __init__(self, outputarray = [], bestresultonly = None, describeTopo = None):
>>>>>>> 5a359446
        self.outputarray = outputarray
        self.bestresultonly = bestresultonly
        self.describeTopo = describeTopo

    def addResult(self, res):
        self.outputarray.append(res)
        return

<<<<<<< HEAD
    def findBest(self):
        best = None
        for res in self.outputarray:
            if not best or best.rval < res.rval:
                best = res
        if best: self.bestresult = [best]
=======
    def getR(self, res):
        #calculate R value
        return res.value[0].value / res.analysis.getUpperLimitFor(res.mass)

    def sort(self):
        #reverse sort outputarray by R value
        self.outputarray = sorted(self.outputarray, key=self.getR, reverse=True)
>>>>>>> 5a359446
        return

    def getBestResult(self):
        self.sort()
        return self.outputarray[0]

    def isEmpty(self):
        #check if outputarray is empty
        return len(self.outputarray)==0

    def formatData(self):
        """
        to access printout format
        """
        return self.formatResultsData()

class OutputStatus(Printer):
    """
    Object that holds all status information and has a predefined printout 
    """
    def __init__(self, slhastatus, warnings, databaseVersion):
        self.slhastatus = slhastatus
        self.warnings = warnings
        self.databaseVersion = databaseVersion
        self.statusStrings = {-1: "#could not run the decomposition",
                              -3: "#no cross sections above sigmacut found",
                              -4: "#database not found",
                              -2: "#bad input slha, did not run decomposition",
                               0: "#no matching experimental results",
                               1: "#decomposition was successful"}
        self.status = self.initiateStatus()

    def initiateStatus(self):
        """
        evaluate initial status from slhastatus
        """
        if not self.databaseVersion: return -4
        if self.slhastatus == -1 or self.slhastatus == -3: return -2
        return 0

    def updateStatus(self, status):
        self.status = status
        return

    def formatData(self):
        """
        to access printout format
        """
        return self.formatStatusData()

class MissingTopo():
    """
    Object to describe one missing topology result
    """
    def __init__(self, topo, weights):
        self.topo = topo
        self.weights = weights
        self.value = None

class MissingTopoList(Printer):
    """
    Object to find and collect MissingTopo objects, plus printout functionality
    """
    def __init__(self, sqrts):
        self.sqrts = sqrts
        self.topos = []

    def formatData(self):
        return self.formatMissingData()

    def addToTopos(self, el):
        name = self.orderbranches(self.generalName(el.__str__()))
        for topo in self.topos:
<<<<<<< HEAD
            if name == topo.topo:  # FIXME need to give correct format of el, plus need general name function!
=======
            if name == topo.topo:
>>>>>>> 5a359446
                topo.weights.__add__(el.weight)
                return
        self.topos.append(MissingTopo(name, el.weight))
        return

    def generalName(self, instr):
        from smodels.theory.particleNames import ptcDic
        exch = ["W", "l", "t", "ta"]
        for pn in exch:
            for on in ptcDic[pn]:
                instr = instr.replace(on, pn)
        return instr

    def orderbranches(self, instr):
        from smodels.theory.element import Element
        li = Element(instr).getParticles()
        li.sort()
        return str(li).replace("'", "").replace(" ", "")

    def findMissingTopos(self, smstoplist, listOfAnalyses, sigmacut, minmassgap):
        from smodels.tools.physicsUnits import rmvunit, addunit
        for el in smstoplist:
            for sel in el.elementList:
                if sel.compressElement(True, True, minmassgap):
                    continue
                covered = None
                for ana in listOfAnalyses:
                    if not ana.getEfficiencyFor(sel) == 0:
                        covered = True
                if not covered:
                    self.addToTopos(sel)
        for topo in self.topos:
            topo.value = rmvunit(topo.weights.getXsecsFor(self.sqrts)[0].value, "fb")
        return
<<<<<<< HEAD


=======
        
>>>>>>> 5a359446
<|MERGE_RESOLUTION|>--- conflicted
+++ resolved
@@ -10,35 +10,11 @@
 
 from smodels.theory.printer import Printer
 
-
-<<<<<<< HEAD
-class ExptResults:
-    """
-    A class to store all relevant information for one result
-    """
-    def __init__(self, aname, topo, sqrts, cond, tval, exptval, topo_description, mmother, mlsp):
-        self.aname = aname
-        self.topo = topo
-        self.sqrts = sqrts
-        self.cond = cond
-        self.tval = tval
-        self.exptval = exptval
-        self.rval = tval / exptval
-        self.topo_description = topo_description
-        self.mmother = mmother
-        self.mlsp = mlsp
-
-=======
->>>>>>> 5a359446
 class ResultList(Printer):
     """
     Class that collects experimental constraints and has a predefined printout
     """
-<<<<<<< HEAD
-    def __init__(self, outputarray=[], bestresult=[], bestresultonly=None, describeTopo=None):
-=======
     def __init__(self, outputarray = [], bestresultonly = None, describeTopo = None):
->>>>>>> 5a359446
         self.outputarray = outputarray
         self.bestresultonly = bestresultonly
         self.describeTopo = describeTopo
@@ -47,14 +23,6 @@
         self.outputarray.append(res)
         return
 
-<<<<<<< HEAD
-    def findBest(self):
-        best = None
-        for res in self.outputarray:
-            if not best or best.rval < res.rval:
-                best = res
-        if best: self.bestresult = [best]
-=======
     def getR(self, res):
         #calculate R value
         return res.value[0].value / res.analysis.getUpperLimitFor(res.mass)
@@ -62,10 +30,10 @@
     def sort(self):
         #reverse sort outputarray by R value
         self.outputarray = sorted(self.outputarray, key=self.getR, reverse=True)
->>>>>>> 5a359446
         return
 
     def getBestResult(self):
+        #return best result
         self.sort()
         return self.outputarray[0]
 
@@ -136,11 +104,7 @@
     def addToTopos(self, el):
         name = self.orderbranches(self.generalName(el.__str__()))
         for topo in self.topos:
-<<<<<<< HEAD
-            if name == topo.topo:  # FIXME need to give correct format of el, plus need general name function!
-=======
             if name == topo.topo:
->>>>>>> 5a359446
                 topo.weights.__add__(el.weight)
                 return
         self.topos.append(MissingTopo(name, el.weight))
@@ -175,9 +139,4 @@
         for topo in self.topos:
             topo.value = rmvunit(topo.weights.getXsecsFor(self.sqrts)[0].value, "fb")
         return
-<<<<<<< HEAD
 
-
-=======
-        
->>>>>>> 5a359446
