"""
.. module:: clusterTools
   :synopsis: Module holding the ElementCluster class and cluster methods used to combine similar elements according
      to the analysis.

.. moduleauthor:: Andre Lessa <lessa.a.p@gmail.com>

"""

from smodels.theory import crossSection
from smodels.theory.auxiliaryFunctions import massAvg, massPosition, distance
from smodels.tools.physicsUnits import fb, MeV
from smodels.theory.exceptions import SModelSTheoryError as SModelSError

from smodels.tools.smodelsLogging import logger


class ElementCluster(object):
    """
    An instance of this class represents a cluster.
    This class is used to store the relevant information about a cluster of
    elements and to manipulate this information.

    :ivar elements: list of elements in the cluster (Element objects)
    """
    def __init__(self):
        self.elements = []

    def __iter__(self):
        return iter(self.elements)

    def __getitem__(self, iel):
        return self.elements[iel]

    def getTotalXSec(self):
        """
        Return the sum over the cross sections of all elements belonging to
        the cluster.

        :returns: sum of weights of all the elements in the cluster (XSectionList object)
        """
        totxsec = crossSection.XSectionList()
        for el in self.elements:
            totxsec.combineWith(el.weight)
        if len(totxsec) != 1:
            logger.error("Cluster total cross section should have a single value")
            raise SModelSError()
        return totxsec[0]

<<<<<<< HEAD
    def getEffectiveEfficiency ( self ):
        """
        get the 'effective' efficiency, that is the sum of all efficiencies
        of all elements, weighted with the cross section of each element.

        The cluster's total xsec, divided by this number gives the total
        "unfolded" cross section.
        """
        eff = 0.
        totalw = 0.
        for el in self.elements:
            # the unweighted cross section w
            w = float ( el.weight[0].value.asNumber(fb) )
            if w > 0.:
                eff += w
                totalw += w / el.eff ## total weight is total unweighted xsection
        if totalw == 0.: return 0.
        return eff / totalw
=======
>>>>>>> 8ef94fd3

    def getAvgMass(self):
        """
        Return the average mass of all elements belonging to the cluster.
        If the cluster does not refer to a TxName (i.e. in efficiency map results)
        AND the cluster contains more than one element (assuming they differ in
        the masses), returns None.

        :returns: average mass array
        """

        def similar ( a1, a2 ):
            if len(a1) != len(a2):
                return False
            for l1,l2 in zip ( a1,a2 ):
                if len(l1) != len(l2):
                    return False
                for e1, e2 in zip (l1,l2 ):
                    d=abs ( (e1-e2).asNumber(MeV) )
                    if d>.1:
                        return False
            return True

        if self.getDataType() == 'efficiencyMap':
            if len(self.elements) > 1:
                ret = self.elements[0].getMasses()
                for i in self.elements[1:]:
                    if not similar ( i.getMasses(), ret ):
                        return None
                return ret
            else: return self.elements[0].getMasses()
        elif self.getDataType() == 'upperLimit':
            massList = [el.getMasses() for el in self.elements]
            weights = [el.weight.getMaxXsec() / fb for el in self.elements]
            return massAvg(massList,weights=weights)


    def getPIDs(self):
        """
        Return the list of all PIDs appearing in all elements in the cluster,
        i.e. [ [[pdg1, pdg2,...],[pdg3,pdg4,...]], [[pdg1', pdg2',...],[pdg3',pdg4',...]]

        :returns: list of PIDs
        """

        PIDs = []
        for el in self:
            for pidList in el.getPIDs():
                if not pidList in PIDs: PIDs.append(pidList)

        return PIDs

    def getIDs(self):
        """
        Return list of all element IDs appearing in the cluster
        :return: list of element IDs
        """
        IDs = []
        for el in self:
            if not el.elID in IDs: IDs.append(el.elID)
        return IDs

    def getDataType(self):
        """
        Checks to which type of data (efficiency map or upper limit)
        the cluster refers to. It uses the cluster.txnames attribute.
        If not defined, returns None
        :return: upperLimits or efficiencyMap (string)
        """

        if not hasattr(self, 'txnames') or not self.txnames:
            return None
        else:
            #Check the data types
            #for txname in self.txnames:
            #    if not txname.txnameData._data:
            #        txname.txnameData.loadData()  #Make sure the _data is loaded

            dataTag = list(set([txname.txnameData.dataTag for txname in self.txnames]))
            if len(dataTag) != 1:
                logger.error("A single cluster contain mixed data types!")
                raise SModelSError()
            elif 'upperLimit' in dataTag[0]:
                return 'upperLimit'
            elif 'efficiencyMap' in dataTag[0]:
                return 'efficiencyMap'
            else:
                logger.error("Unknown data type %s" % (dataTag[0]))
                raise SModelSError()


class IndexCluster(object):
    """
    An instance of this class represents a cluster storing element indices.
    This auxiliary class is used to store element indices and positions in
    upper limit space. It is only used by the clustering algorithm.

    :ivar indices: list of integers mapping the cluster elements to their position in the list
                   (1st element -> index 0, 2nd element -> index 1,...)
    :ivar avgPosition: position in upper limit space for the cluster average mass
    :ivar massMap: dictionary with indices as keys and the corresponding element mass as values
    :ivar positionMap: dictionary with indices as keys and the corresponding element position
                        in upper limit space as values
    :ivar weightMap: dictionary with indices as keys and the corresponding element weight
                     as values
    :ivar txdata: TxNameData object to be used for computing distances in UL space
    """
    def __init__(self, massMap=None, posMap=None, wMap=None, indices=set([]), txdata = None):
        self.indices = indices
        self.avgPosition = None
        self.massMap = massMap
        self.positionMap = posMap
        self.weightMap = wMap
        self.txdata = txdata


        if massMap and posMap and wMap and len(self.indices) > 0:
            self.avgPosition = self._getAvgPosition()


    def __eq__(self, other):
        if type(self) != type(other):
            return False
        elif set(self.indices) != set(other.indices):
            return False
        else:
            return True


    def __iter__(self):
        return iter(list(self.indices))


    def __getitem__(self, iel):
        return list(self.indices)[iel]

    def copy(self):
        """
        Returns a copy of the index cluster (faster than deepcopy).
        """

        newcluster = IndexCluster()
        newcluster.indices = set(list(self.indices)[:])
        newcluster.avgPosition = self.avgPosition
        if type(self.positionMap) == type(dict()):
            newcluster.positionMap = dict(self.positionMap.items())
        else: newcluster.positionMap = None
        if type(self.massMap) == type(dict()):
            newcluster.massMap = dict(self.massMap.items())
        else: newcluster.massMap = None
        if type(self.weightMap) == type(dict()):
            newcluster.weightMap = dict(self.weightMap.items())
        else: newcluster.weightMap = None
        newcluster.txdata = self.txdata

        return newcluster


    def add(self, iels):
        """
        Add an index or a list of indices to the list of indices and update
        the avgPosition value.

        """
        if type(iels) == type(int()):
            ilist = [iels]
        else:
            ilist = iels

        indices = list(self.indices).extend(ilist)
        self.indices = set(indices)
        self.avgPosition = self._getAvgPosition()


    def remove(self, iels):
        """
        Remove an index or a list of indices to the list of indices and
        update the avgPosition value.

        """
        if type(iels) == type(int()):
            ilist = [iels]
        else:
            ilist = iels

        indices = list(self.indices)
        for iel in ilist:
            indices.remove(iel)
        self.indices = set(indices)
        self.avgPosition = self._getAvgPosition()


    def _getAvgPosition(self):
        """
        Return the average position in upper limit space for all indices
        belonging to the cluster.

        """
        if len(list(self.indices)) == 1:
            return self.positionMap[self[0]]
        masses = [self.massMap[iel] for iel in self]
        weights = [self.weightMap[iel] for iel in self]
        clusterMass = massAvg(masses,weights=weights)
        avgPos = self.txdata.getValueFor(clusterMass)
        if avgPos is None:
            return False
        else:
            return (avgPos/fb).asNumber()

    def _getDistanceTo(self, obj):
        """
        Return the maximum distance between any elements belonging to the
        cluster and the object obj.

        obj can be a position in upper limit space or an element index.

        """

        dmax = 0.
        if type(obj) == type(int()) and obj >= 0:
            pos = self.positionMap[obj]
        elif type(obj) == type(1.):
            pos = obj
        else:
            logger.error("Unknown object type (must be an element index or "
                         "position)")
            raise SModelSError()

        for jel in self:
            dmax = max(dmax, distance(pos, self.positionMap[jel]))
        return dmax


    def _getMaxInternalDist(self):
        """
        Return the maximum distance between any pair of elements belonging
        to the cluster as well as the cluster center and any element.

        """
        dmax = 0.
        if self.avgPosition is None:
            self.avgPosition = self._getAvgPosition()
        for iel in self:
            dmax = max(dmax, distance(self.positionMap[iel], self.avgPosition))
            dmax = max(dmax, self._getDistanceTo(iel))
        return dmax


def groupAll(elements):
    """
    Create a single cluster containing all the elements.
    Skip mother elements which contain the daughter in the list (avoids double counting).

    :param elements: List of Element objects
    :return: ElementCluster object containing all unique elements
    """


    cluster = ElementCluster()
    cluster.elements = []
    allmothers = []
    #Collect the list of all mothers:
    for el in elements:
        allmothers += [elMom[1].elID for elMom in el.motherElements]

    for el in elements:
        #Skip the element if it is a mother of another element in the list
        if any((elMom is el.elID) for elMom in allmothers):
            continue
        cluster.elements.append(el)

    #Collect the txnames appearing in the cluster
    cluster.txnames = list(set([el.txname for el in cluster.elements]))
    cluster.txnames.sort()
    return cluster


def clusterElements(elements, maxDist):
    """
    Cluster the original elements according to their mass distance.

    :parameter elements: list of elements (Element objects)
    :parameter txname: TxName object to be used for computing distances in UL space
    :parameter maxDist: maximum mass distance for clustering two elements

    :returns: list of clusters (ElementCluster objects)
    """
    if len(elements) == 0:  return []
    txnames = list(set([el.txname for el in elements]))
    if len(txnames) != 1:
        logger.error("Clustering elements with different Txnames!")
        raise SModelSError()
    txdata = txnames[0].txnameData
    # ElementCluster elements by their mass:
    clusters = _doCluster(elements, txdata, maxDist)
    for cluster in clusters:
        cluster.txnames = txnames
    return clusters


def _doCluster(elements, txdata, maxDist):
    """
    Cluster algorithm to cluster elements.

    :parameter elements: list of all elements to be clustered
    :parameter txdata: TxNameData object to be used for computing distances in UL space
    :parameter maxDist: maximum mass distance for clustering two elements

    :returns: a list of ElementCluster objects containing the elements
    belonging to the cluster
    """
    # First build the element:mass, element:position in UL space
    # and element:maxWeight (in fb) dictionaries
    #(Combine elements with identical masses)
    massMap = {}
    posMap = {}
    weightMap = {}
    for iel, el in enumerate(elements):
        if not el.getMasses() in massMap.values():
            massMap[iel] = el.getMasses()
            posMap[iel] = massPosition(massMap[iel], txdata)
            weightMap[iel] = el.weight.getMaxXsec() / fb
        else:
            j = list(massMap.keys())[list(massMap.values()).index(el.getMasses())]
            weightMap[j] += el.weight.getMaxXsec() / fb

    # Start with maximal clusters
    clusterList = []
    for iel in posMap:
        indices = [iel]
        for jel in posMap:
            if distance(posMap[iel], posMap[jel]) <= maxDist:
                indices.append(jel)
        indexCluster = IndexCluster(massMap, posMap, weightMap, set(indices),txdata)
        #Ignore cluster which average mass falls oustide the grid:
        if indexCluster.avgPosition:
            clusterList.append(indexCluster)

    #Split the maximal clusters until all elements inside each cluster are
    #less than maxDist apart from each other and the cluster average position
    #is less than maxDist apart from all elements
    finalClusters = []
    newClusters = True
    while newClusters:
        newClusters = []
        for indexCluster in clusterList:
            # cluster is good
            if indexCluster._getMaxInternalDist() < maxDist:
                if not indexCluster in finalClusters:
                    finalClusters.append(indexCluster)
                continue
            # Distance to cluster center (average)
            distAvg = indexCluster._getDistanceTo(indexCluster.avgPosition)
            #Loop over cluster elements and if element distance or cluster
            #average distance falls outside the cluster, remove element
            for iel in indexCluster:
                dist = indexCluster._getDistanceTo(iel)
                if max(dist, distAvg) > maxDist:
                    newcluster = indexCluster.copy()
                    newcluster.remove(iel)
                    if not newcluster in newClusters:
                        #Ignore cluster which average mass falls oustide the grid:
                        if newcluster.avgPosition:
                            newClusters.append(newcluster)

        clusterList = newClusters
        # Check for oversized list of indexCluster (too time consuming)
        if len(clusterList) > 100:
            logger.warning("ElementCluster failed, using unclustered masses")
            finalClusters = []
            clusterList = []

    # finalClusters = finalClusters + clusterList
    # Add clusters of individual masses (just to be safe)
    for iel in massMap:
        finalClusters.append(IndexCluster(massMap, posMap, weightMap,
                                           set([iel])))

    # Clean up clusters (remove redundant clusters)
    for ic, clusterA in enumerate(finalClusters):
        if clusterA is None:
            continue
        for jc, clusterB in enumerate(finalClusters):
            if clusterB is None:
                continue
            if ic != jc and clusterB.indices.issubset(clusterA.indices):
                finalClusters[jc] = None
    while finalClusters.count(None) > 0:
        finalClusters.remove(None)

    # Transform index clusters to element clusters:
    clusterList = []
    for indexCluster in finalClusters:
        cluster = ElementCluster()
        masses = [massMap[iel] for iel in indexCluster]
        for el in elements:
            if el.getMasses() in masses:
                cluster.elements.append(el)
        clusterList.append(cluster)

    return clusterList<|MERGE_RESOLUTION|>--- conflicted
+++ resolved
@@ -47,27 +47,6 @@
             raise SModelSError()
         return totxsec[0]
 
-<<<<<<< HEAD
-    def getEffectiveEfficiency ( self ):
-        """
-        get the 'effective' efficiency, that is the sum of all efficiencies
-        of all elements, weighted with the cross section of each element.
-
-        The cluster's total xsec, divided by this number gives the total
-        "unfolded" cross section.
-        """
-        eff = 0.
-        totalw = 0.
-        for el in self.elements:
-            # the unweighted cross section w
-            w = float ( el.weight[0].value.asNumber(fb) )
-            if w > 0.:
-                eff += w
-                totalw += w / el.eff ## total weight is total unweighted xsection
-        if totalw == 0.: return 0.
-        return eff / totalw
-=======
->>>>>>> 8ef94fd3
 
     def getAvgMass(self):
         """
